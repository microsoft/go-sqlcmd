--- conflicted
+++ resolved
@@ -1,4 +1,3 @@
-<<<<<<< HEAD
 // Copyright (c) Microsoft Corporation.
 // Licensed under the MIT license.
 //go:generate go-winres make --file-version=git-tag --product-version=git-tag
@@ -15,293 +14,6 @@
 )
 
 var version = "Local-build" // overridden in pipeline builds with: -ldflags="-X main.version=$(Build.BuildNumber)"
-
-// SQLCmdArguments defines the command line arguments for sqlcmd
-// The exhaustive list is at https://docs.microsoft.com/sql/tools/sqlcmd-utility?view=sql-server-ver15
-type SQLCmdArguments struct {
-	// Which batch terminator to use. Default is GO
-	BatchTerminator string `short:"c" default:"GO" arghelp:"Specifies the batch terminator. The default value is GO."`
-	// Whether to trust the server certificate on an encrypted connection
-	TrustServerCertificate bool   `short:"C" help:"Implicitly trust the server certificate without validation."`
-	DatabaseName           string `short:"d" help:"This option sets the sqlcmd scripting variable SQLCMDDBNAME. This parameter specifies the initial database. The default is your login's default-database property. If the database does not exist, an error message is generated and sqlcmd exits."`
-	UseTrustedConnection   bool   `short:"E" xor:"uid, auth" help:"Uses a trusted connection instead of using a user name and password to sign in to SQL Server, ignoring any any environment variables that define user name and password."`
-	UserName               string `short:"U" xor:"uid" help:"The login name or contained database user name.  For contained database users, you must provide the database name option"`
-	// Files from which to read query text
-	InputFile  []string `short:"i" xor:"input1, input2" type:"existingFile" help:"Identifies one or more files that contain batches of SQL statements. If one or more files do not exist, sqlcmd will exit. Mutually exclusive with -Q/-q."`
-	OutputFile string   `short:"o" type:"path" help:"Identifies the file that receives output from sqlcmd."`
-	// First query to run in interactive mode
-	InitialQuery string `short:"q" xor:"input1" help:"Executes a query when sqlcmd starts, but does not exit sqlcmd when the query has finished running. Multiple-semicolon-delimited queries can be executed."`
-	// Query to run then exit
-	Query  string `short:"Q" xor:"input2" help:"Executes a query when sqlcmd starts and then immediately exits sqlcmd. Multiple-semicolon-delimited queries can be executed."`
-	Server string `short:"S" help:"[tcp:]server[\\instance_name][,port]Specifies the instance of SQL Server to which to connect. It sets the sqlcmd scripting variable SQLCMDSERVER."`
-	// Disable syscommands with a warning
-	DisableCmdAndWarn bool `short:"X" xor:"syscmd" help:"Disables commands that might compromise system security. Sqlcmd issues a warning and continues."`
-	// AuthenticationMethod is new for go-sqlcmd
-	AuthenticationMethod        string            `xor:"auth"  help:"Specifies the SQL authentication method to use to connect to Azure SQL Database. One of:ActiveDirectoryDefault,ActiveDirectoryIntegrated,ActiveDirectoryPassword,ActiveDirectoryInteractive,ActiveDirectoryManagedIdentity,ActiveDirectoryServicePrincipal,SqlPassword"`
-	UseAad                      bool              `short:"G" xor:"auth" help:"Tells sqlcmd to use Active Directory authentication. If no user name is provided, authentication method ActiveDirectoryDefault is used. If a password is provided, ActiveDirectoryPassword is used. Otherwise ActiveDirectoryInteractive is used."`
-	DisableVariableSubstitution bool              `short:"x" help:"Causes sqlcmd to ignore scripting variables. This parameter is useful when a script contains many INSERT statements that may contain strings that have the same format as regular variables, such as $(variable_name)."`
-	Variables                   map[string]string `short:"v" help:"Creates a sqlcmd scripting variable that can be used in a sqlcmd script. Enclose the value in quotation marks if the value contains spaces. You can specify multiple var=values values. If there are errors in any of the values specified, sqlcmd generates an error message and then exits"`
-	PacketSize                  int               `short:"a" help:"Requests a packet of a different size. This option sets the sqlcmd scripting variable SQLCMDPACKETSIZE. packet_size must be a value between 512 and 32767. The default = 4096. A larger packet size can enhance performance for execution of scripts that have lots of SQL statements between GO commands. You can request a larger packet size. However, if the request is denied, sqlcmd uses the server default for packet size."`
-	LoginTimeout                int               `short:"l" default:"-1" help:"Specifies the number of seconds before a sqlcmd login to the go-mssqldb driver times out when you try to connect to a server. This option sets the sqlcmd scripting variable SQLCMDLOGINTIMEOUT. The default value is 30. 0 means infinite."`
-	WorkstationName             string            `short:"H" help:"This option sets the sqlcmd scripting variable SQLCMDWORKSTATION. The workstation name is listed in the hostname column of the sys.sysprocesses catalog view and can be returned using the stored procedure sp_who. If this option is not specified, the default is the current computer name. This name can be used to identify different sqlcmd sessions."`
-	ApplicationIntent           string            `short:"K" default:"default" enum:"default,ReadOnly" help:"Declares the application workload type when connecting to a server. The only currently supported value is ReadOnly. If -K is not specified, the sqlcmd utility will not support connectivity to a secondary replica in an Always On availability group."`
-	EncryptConnection           string            `short:"N" default:"default" enum:"default,false,true,disable" help:"This switch is used by the client to request an encrypted connection."`
-	DriverLoggingLevel          int               `help:"Level of mssql driver messages to print."`
-	ExitOnError                 bool              `short:"b" help:"Specifies that sqlcmd exits and returns a DOS ERRORLEVEL value when an error occurs."`
-	ErrorSeverityLevel          uint8             `short:"V" help:"Controls the severity level that is used to set the ERRORLEVEL variable on exit."`
-	ErrorLevel                  int               `short:"m" help:"Controls which error messages are sent to stdout. Messages that have severity level greater than or equal to this level are sent."`
-	Format                      string            `short:"F" help:"Specifies the formatting for results." default:"horiz" enum:"horiz,horizontal,vert,vertical"`
-	ErrorsToStderr              int               `short:"r" help:"Redirects the error message output to the screen (stderr). A value of 0 means messages with severity >= 11 will b redirected. A value of 1 means all error message output including PRINT is redirected." enum:"-1,0,1" default:"-1"`
-	Headers                     int               `short:"h" help:"Specifies the number of rows to print between the column headings. Use -h-1 to specify that headers not be printed."`
-	UnicodeOutputFile           bool              `short:"u" help:"Specifies that all output files are encoded with little-endian Unicode"`
-
-	Version bool `help:"Show the sqlcmd version information"`
-
-	// Keep Help at the end of the list
-	Help bool `short:"?" help:"Show syntax summary."`
-}
-
-// Validate accounts for settings not described by Kong attributes
-func (a *SQLCmdArguments) Validate() error {
-	if a.PacketSize != 0 && (a.PacketSize < 512 || a.PacketSize > 32767) {
-		return fmt.Errorf(`'-a %d': Packet size has to be a number between 512 and 32767.`, a.PacketSize)
-	}
-	// Ignore 0 even though it's technically an invalid input
-	if a.Headers < -1 {
-		return fmt.Errorf(`'-h %d': header value must be either -1 or a value between 1 and 2147483647`, a.Headers)
-	}
-	return nil
-}
-
-// newArguments constructs a SQLCmdArguments instance with default values
-// Any parameter with a "default" Kong attribute should have an assignment here
-func newArguments() SQLCmdArguments {
-	return SQLCmdArguments{
-		BatchTerminator: "GO",
-	}
-}
-
-// Breaking changes in command line are listed here.
-// Any switch not listed in breaking changes and not also included in SqlCmdArguments just has not been implemented yet
-// 1. -P: Passwords have to be provided through SQLCMDPASSWORD environment variable or typed when prompted
-// 2. -R: Go runtime doesn't expose user locale information and syscall would only enable it on Windows, so we won't try to implement it
-
-var args SQLCmdArguments
-
-func (a SQLCmdArguments) authenticationMethod(hasPassword bool) string {
-	if a.UseTrustedConnection {
-		return sqlcmd.NotSpecified
-	}
-	if a.UseAad {
-		switch {
-		case a.UserName == "":
-			return azuread.ActiveDirectoryIntegrated
-		case hasPassword:
-			return azuread.ActiveDirectoryPassword
-		default:
-			return azuread.ActiveDirectoryInteractive
-		}
-	}
-	if a.AuthenticationMethod == "" {
-		return sqlcmd.NotSpecified
-	}
-	return a.AuthenticationMethod
-}
-
-func main() {
-
-	ctx := kong.Parse(&args, kong.NoDefaultHelp())
-
-	if args.Version {
-		ctx.Printf("v%v", version)
-		os.Exit(0)
-	}
-
-	if args.Help {
-		_ = ctx.PrintUsage(false)
-		os.Exit(0)
-	}
-	vars := sqlcmd.InitializeVariables(!args.DisableCmdAndWarn)
-	setVars(vars, &args)
-
-	// so far sqlcmd prints all the errors itself so ignore it
-	exitCode, _ := run(vars, &args)
-	os.Exit(exitCode)
-}
-
-// setVars initializes scripting variables from command line arguments
-func setVars(vars *sqlcmd.Variables, args *SQLCmdArguments) {
-	varmap := map[string]func(*SQLCmdArguments) string{
-		sqlcmd.SQLCMDDBNAME: func(a *SQLCmdArguments) string { return a.DatabaseName },
-		sqlcmd.SQLCMDLOGINTIMEOUT: func(a *SQLCmdArguments) string {
-			if a.LoginTimeout > -1 {
-				return fmt.Sprint(a.LoginTimeout)
-			}
-			return ""
-		},
-		sqlcmd.SQLCMDUSEAAD: func(a *SQLCmdArguments) string {
-			if a.UseAad {
-				return "true"
-			}
-			switch a.AuthenticationMethod {
-			case azuread.ActiveDirectoryIntegrated:
-			case azuread.ActiveDirectoryInteractive:
-			case azuread.ActiveDirectoryPassword:
-				return "true"
-			}
-			return ""
-		},
-		sqlcmd.SQLCMDWORKSTATION: func(a *SQLCmdArguments) string { return args.WorkstationName },
-		sqlcmd.SQLCMDSERVER:      func(a *SQLCmdArguments) string { return a.Server },
-		sqlcmd.SQLCMDERRORLEVEL:  func(a *SQLCmdArguments) string { return fmt.Sprint(a.ErrorLevel) },
-		sqlcmd.SQLCMDPACKETSIZE: func(a *SQLCmdArguments) string {
-			if args.PacketSize > 0 {
-				return fmt.Sprint(args.PacketSize)
-			}
-			return ""
-		},
-		sqlcmd.SQLCMDUSER:              func(a *SQLCmdArguments) string { return a.UserName },
-		sqlcmd.SQLCMDSTATTIMEOUT:       func(a *SQLCmdArguments) string { return "" },
-		sqlcmd.SQLCMDHEADERS:           func(a *SQLCmdArguments) string { return fmt.Sprint(a.Headers) },
-		sqlcmd.SQLCMDCOLSEP:            func(a *SQLCmdArguments) string { return "" },
-		sqlcmd.SQLCMDCOLWIDTH:          func(a *SQLCmdArguments) string { return "" },
-		sqlcmd.SQLCMDMAXVARTYPEWIDTH:   func(a *SQLCmdArguments) string { return "" },
-		sqlcmd.SQLCMDMAXFIXEDTYPEWIDTH: func(a *SQLCmdArguments) string { return "" },
-		sqlcmd.SQLCMDFORMAT:            func(a *SQLCmdArguments) string { return a.Format },
-	}
-	for varname, set := range varmap {
-		val := set(args)
-		if val != "" {
-			vars.Set(varname, val)
-		}
-	}
-
-	// Following sqlcmd tradition there's no validation of -v kvps
-	for v := range args.Variables {
-		vars.Set(v, args.Variables[v])
-	}
-
-}
-
-func setConnect(connect *sqlcmd.ConnectSettings, args *SQLCmdArguments, vars *sqlcmd.Variables) {
-	if !args.DisableCmdAndWarn {
-		connect.Password = os.Getenv(sqlcmd.SQLCMDPASSWORD)
-	}
-	connect.ServerName = args.Server
-	if connect.ServerName == "" {
-		connect.ServerName, _ = vars.Get(sqlcmd.SQLCMDSERVER)
-	}
-	connect.Database = args.DatabaseName
-	if connect.Database == "" {
-		connect.Database, _ = vars.Get(sqlcmd.SQLCMDDBNAME)
-	}
-	connect.UserName = args.UserName
-	if connect.UserName == "" {
-		connect.UserName, _ = vars.Get(sqlcmd.SQLCMDUSER)
-	}
-	connect.UseTrustedConnection = args.UseTrustedConnection
-	connect.TrustServerCertificate = args.TrustServerCertificate
-	connect.AuthenticationMethod = args.authenticationMethod(connect.Password != "")
-	connect.DisableEnvironmentVariables = args.DisableCmdAndWarn
-	connect.DisableVariableSubstitution = args.DisableVariableSubstitution
-	connect.ApplicationIntent = args.ApplicationIntent
-	connect.LoginTimeoutSeconds = args.LoginTimeout
-	connect.Encrypt = args.EncryptConnection
-	connect.PacketSize = args.PacketSize
-	connect.WorkstationName = args.WorkstationName
-	connect.LogLevel = args.DriverLoggingLevel
-	connect.ExitOnError = args.ExitOnError
-	connect.ErrorSeverityLevel = args.ErrorSeverityLevel
-}
-
-func run(vars *sqlcmd.Variables, args *SQLCmdArguments) (int, error) {
-	wd, err := os.Getwd()
-	if err != nil {
-		return 1, err
-	}
-
-	iactive := args.InputFile == nil && args.Query == ""
-	var line sqlcmd.Console = nil
-	if iactive {
-		line = console.NewConsole("")
-		defer line.Close()
-	}
-
-	s := sqlcmd.New(line, wd, vars)
-	s.UnicodeOutputFile = args.UnicodeOutputFile
-	setConnect(&s.Connect, args, vars)
-	if args.BatchTerminator != "GO" {
-		err = s.Cmd.SetBatchTerminator(args.BatchTerminator)
-		if err != nil {
-			err = fmt.Errorf("invalid batch terminator '%s'", args.BatchTerminator)
-		}
-	}
-	if err != nil {
-		return 1, err
-	}
-
-	setConnect(&s.Connect, args, vars)
-	s.Format = sqlcmd.NewSQLCmdDefaultFormatter(false)
-	if args.OutputFile != "" {
-		err = s.RunCommand(s.Cmd["OUT"], []string{args.OutputFile})
-		if err != nil {
-			return 1, err
-		}
-	} else {
-		var stderrSeverity uint8 = 11
-		if args.ErrorsToStderr == 1 {
-			stderrSeverity = 0
-		}
-		if args.ErrorsToStderr >= 0 {
-			s.PrintError = func(msg string, severity uint8) bool {
-				if severity >= stderrSeverity {
-					_, _ = os.Stderr.Write([]byte(msg))
-					return true
-				}
-				return false
-			}
-		}
-	}
-	once := false
-	if args.InitialQuery != "" {
-		s.Query = args.InitialQuery
-	} else if args.Query != "" {
-		once = true
-		s.Query = args.Query
-	}
-	// connect using no overrides
-	err = s.ConnectDb(nil, !iactive)
-	if err != nil {
-		return 1, err
-	}
-	if iactive || s.Query != "" {
-		err = s.Run(once, false)
-	} else {
-		for f := range args.InputFile {
-			if err = s.IncludeFile(args.InputFile[f], true); err != nil {
-				break
-			}
-		}
-	}
-	s.SetOutput(nil)
-	s.SetError(nil)
-	return s.Exitcode, err
-}
-=======
-// Copyright (c) Microsoft Corporation.
-// Licensed under the MIT license.
-//go:generate go-winres make --file-version=git-tag --product-version=git-tag
-package main
-
-import (
-	"fmt"
-	"os"
-
-	"github.com/alecthomas/kong"
-	"github.com/microsoft/go-mssqldb/azuread"
-	"github.com/microsoft/go-sqlcmd/pkg/console"
-	"github.com/microsoft/go-sqlcmd/pkg/sqlcmd"
-)
 
 // SQLCmdArguments defines the command line arguments for sqlcmd
 // The exhaustive list is at https://docs.microsoft.com/sql/tools/sqlcmd-utility?view=sql-server-ver15
@@ -341,6 +53,7 @@
 	ErrorsToStderr              int               `short:"r" help:"Redirects the error message output to the screen (stderr). A value of 0 means messages with severity >= 11 will b redirected. A value of 1 means all error message output including PRINT is redirected." enum:"-1,0,1" default:"-1"`
 	Headers                     int               `short:"h" help:"Specifies the number of rows to print between the column headings. Use -h-1 to specify that headers not be printed."`
 	UnicodeOutputFile           bool              `short:"u" help:"Specifies that all output files are encoded with little-endian Unicode"`
+	Version                     bool              `help:"Show the sqlcmd version information"`
 	// Keep Help at the end of the list
 	Help bool `short:"?" help:"Show syntax summary."`
 }
@@ -394,6 +107,10 @@
 
 func main() {
 	ctx := kong.Parse(&args, kong.NoDefaultHelp())
+	if args.Version {
+		ctx.Printf("v%v", version)
+		os.Exit(0)
+	}
 	if args.Help {
 		_ = ctx.PrintUsage(false)
 		os.Exit(0)
@@ -565,5 +282,4 @@
 	s.SetOutput(nil)
 	s.SetError(nil)
 	return s.Exitcode, err
-}
->>>>>>> 8116d58c
+}