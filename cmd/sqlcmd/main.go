--- conflicted
+++ resolved
@@ -1,198 +1,191 @@
-// Copyright (c) Microsoft Corporation.
-// Licensed under the MIT license.
-
-package main
-
-import (
-	"fmt"
-	"os"
-
-	"github.com/alecthomas/kong"
-	"github.com/gohxs/readline"
-	"github.com/microsoft/go-sqlcmd/pkg/sqlcmd"
-)
-
-// SQLCmdArguments defines the command line arguments for sqlcmd
-// The exhaustive list is at https://docs.microsoft.com/sql/tools/sqlcmd-utility?view=sql-server-ver15
-type SQLCmdArguments struct {
-	// Which batch terminator to use. Default is GO
-	BatchTerminator string `short:"c" default:"GO" arghelp:"Specifies the batch terminator. The default value is GO."`
-	// Whether to trust the server certificate on an encrypted connection
-	TrustServerCertificate bool   `short:"C" help:"Implicitly trust the server certificate without validation."`
-	DatabaseName           string `short:"d" help:"This option sets the sqlcmd scripting variable SQLCMDDBNAME. This parameter specifies the initial database. The default is your login's default-database property. If the database does not exist, an error message is generated and sqlcmd exits."`
-	UseTrustedConnection   bool   `short:"E" xor:"auth,uid" help:"Uses a trusted connection instead of using a user name and password to sign in to SQL Server, ignoring any any environment variables that define user name and password."`
-	UserName               string `short:"U" xor:"uid" help:"The login name or contained database user name.  For contained database users, you must provide the database name option"`
-	// Files from which to read query text
-	InputFile  []string `short:"i" xor:"input1, input2" type:"existingFile" help:"Identifies one or more files that contain batches of SQL statements. If one or more files do not exist, sqlcmd will exit. Mutually exclusive with -Q/-q."`
-	OutputFile string   `short:"o" type:"path" help:"Identifies the file that receives output from sqlcmd."`
-	// First query to run in interactive mode
-	InitialQuery string `short:"q" xor:"input1" help:"Executes a query when sqlcmd starts, but does not exit sqlcmd when the query has finished running. Multiple-semicolon-delimited queries can be executed."`
-	// Query to run then exit
-	Query  string `short:"Q" xor:"input2" help:"Executes a query when sqlcmd starts and then immediately exits sqlcmd. Multiple-semicolon-delimited queries can be executed."`
-	Server string `short:"S" help:"[tcp:]server[\\instance_name][,port]Specifies the instance of SQL Server to which to connect. It sets the sqlcmd scripting variable SQLCMDSERVER."`
-	// Disable syscommands with a warning
-<<<<<<< HEAD
-	DisableCmdAndWarn bool `short:"X" xor:"syscmd" help:"Disables commands that might compromise system security. Sqlcmd issues a warning and continues."`
-	// AuthenticationMethod is new for go-sqlcmd
-	AuthenticationMethod string `xor:"auth" enum:",ActiveDirectoryDefault,ActiveDirectoryIntegrated,ActiveDirectoryPassword,ActiveDirectoryInteractive,ActiveDirectoryManagedIdentity,ActiveDirectoryServicePrincipal,SqlPassword,NotSpecified" help:"Specifies the SQL authentication method to use to connect to Azure SQL Database."`
-	UseAad               bool   `short:"G" xor:"auth"`
-=======
-	DisableCmdAndWarn           bool              `short:"X" xor:"syscmd" help:"Disables commands that might compromise system security. Sqlcmd issues a warning and continues."`
-	DisableVariableSubstitution bool              `short:"x" help:"Causes sqlcmd to ignore scripting variables. This parameter is useful when a script contains many INSERT statements that may contain strings that have the same format as regular variables, such as $(variable_name)."`
-	Variables                   map[string]string `short:"v" help:"Creates a sqlcmd scripting variable that can be used in a sqlcmd script. Enclose the value in quotation marks if the value contains spaces. You can specify multiple var=values values. If there are errors in any of the values specified, sqlcmd generates an error message and then exits"`
->>>>>>> ae5a70f9
-}
-
-// newArguments constructs a SQLCmdArguments instance with default values
-// Any parameter with a "default" Kong attribute should have an assignment here
-func newArguments() SQLCmdArguments {
-	return SQLCmdArguments{
-		BatchTerminator: "GO",
-	}
-}
-
-// Breaking changes in command line are listed here.
-// Any switch not listed in breaking changes and not also included in SqlCmdArguments just has not been implemented yet
-// 1. -P: Passwords have to be provided through SQLCMDPASSWORD environment variable or typed when prompted
-// 2. -R: Go runtime doesn't expose user locale information and syscall would only enable it on Windows, so we won't try to implement it
-
-var args SQLCmdArguments
-
-func (a SQLCmdArguments) authenticationMethod(hasPassword bool) string {
-	if a.AuthenticationMethod != sqlcmd.NotSpecified || a.UseTrustedConnection {
-		return sqlcmd.NotSpecified
-	}
-	if a.UseAad {
-		switch {
-		case a.UserName == "":
-			return sqlcmd.ActiveDirectoryIntegrated
-		case hasPassword:
-			return sqlcmd.ActiveDirectoryPassword
-		default:
-			return sqlcmd.ActiveDirectoryInteractive
-		}
-	}
-	return sqlcmd.NotSpecified
-}
-
-func main() {
-	kong.Parse(&args)
-	vars := sqlcmd.InitializeVariables(!args.DisableCmdAndWarn)
-	setVars(vars, &args)
-
-	// so far sqlcmd prints all the errors itself so ignore it
-	exitCode, _ := run(vars)
-	os.Exit(exitCode)
-}
-
-// setVars initializes scripting variables from command line arguments
-func setVars(vars *sqlcmd.Variables, args *SQLCmdArguments) {
-	varmap := map[string]func(*SQLCmdArguments) string{
-		sqlcmd.SQLCMDDBNAME:       func(a *SQLCmdArguments) string { return a.DatabaseName },
-		sqlcmd.SQLCMDLOGINTIMEOUT: func(a *SQLCmdArguments) string { return "" },
-		sqlcmd.SQLCMDUSEAAD: func(a *SQLCmdArguments) string {
-			if a.UseAad {
-				return "true"
-			}
-			switch a.AuthenticationMethod {
-			case sqlcmd.ActiveDirectoryIntegrated:
-			case sqlcmd.ActiveDirectoryInteractive:
-			case sqlcmd.ActiveDirectoryPassword:
-				return "true"
-			}
-			return ""
-		},
-		sqlcmd.SQLCMDWORKSTATION:       func(a *SQLCmdArguments) string { return "" },
-		sqlcmd.SQLCMDSERVER:            func(a *SQLCmdArguments) string { return a.Server },
-		sqlcmd.SQLCMDERRORLEVEL:        func(a *SQLCmdArguments) string { return "" },
-		sqlcmd.SQLCMDPACKETSIZE:        func(a *SQLCmdArguments) string { return "" },
-		sqlcmd.SQLCMDUSER:              func(a *SQLCmdArguments) string { return a.UserName },
-		sqlcmd.SQLCMDSTATTIMEOUT:       func(a *SQLCmdArguments) string { return "" },
-		sqlcmd.SQLCMDHEADERS:           func(a *SQLCmdArguments) string { return "" },
-		sqlcmd.SQLCMDCOLSEP:            func(a *SQLCmdArguments) string { return "" },
-		sqlcmd.SQLCMDCOLWIDTH:          func(a *SQLCmdArguments) string { return "" },
-		sqlcmd.SQLCMDMAXVARTYPEWIDTH:   func(a *SQLCmdArguments) string { return "" },
-		sqlcmd.SQLCMDMAXFIXEDTYPEWIDTH: func(a *SQLCmdArguments) string { return "" },
-	}
-	for varname, set := range varmap {
-		val := set(args)
-		if val != "" {
-			vars.Set(varname, val)
-		}
-	}
-
-	// Following sqlcmd tradition there's no validation of -v kvps
-	for v := range args.Variables {
-		vars.Set(v, args.Variables[v])
-	}
-
-}
-
-func run(vars *sqlcmd.Variables) (int, error) {
-	wd, err := os.Getwd()
-	if err != nil {
-		return 1, err
-	}
-
-	iactive := args.InputFile == nil
-	var line *readline.Instance
-	if iactive {
-		line, err = readline.New(">")
-		if err != nil {
-			return 1, err
-		}
-		defer line.Close()
-	}
-
-	s := sqlcmd.New(line, wd, vars)
-	if !args.DisableCmdAndWarn {
-		s.Connect.Password = os.Getenv(sqlcmd.SQLCMDPASSWORD)
-	}
-	if args.BatchTerminator != "GO" {
-		err = s.Cmd.SetBatchTerminator(args.BatchTerminator)
-		if err != nil {
-			err = fmt.Errorf("invalid batch terminator '%s'", args.BatchTerminator)
-		}
-	}
-	if err != nil {
-		return 1, err
-	}
-	s.Connect.UseTrustedConnection = args.UseTrustedConnection
-	s.Connect.TrustServerCertificate = args.TrustServerCertificate
-<<<<<<< HEAD
-	s.Connect.AuthenticationMethod = args.authenticationMethod(vars.Password() != "")
-=======
-	s.Connect.DisableEnvironmentVariables = args.DisableCmdAndWarn
-	s.Connect.DisableVariableSubstitution = args.DisableVariableSubstitution
->>>>>>> ae5a70f9
-	s.Format = sqlcmd.NewSQLCmdDefaultFormatter(false)
-	if args.OutputFile != "" {
-		err = s.RunCommand(s.Cmd["OUT"], []string{args.OutputFile})
-		if err != nil {
-			return 1, err
-		}
-	}
-	once := false
-	if args.InitialQuery != "" {
-		s.Query = args.InitialQuery
-	} else if args.Query != "" {
-		once = true
-		s.Query = args.Query
-	}
-	err = s.ConnectDb("", "", "", !iactive)
-	if err != nil {
-		return 1, err
-	}
-	if iactive {
-		err = s.Run(once, false)
-	} else {
-		for f := range args.InputFile {
-			if err = s.IncludeFile(args.InputFile[f], true); err != nil {
-				break
-			}
-		}
-	}
-	s.SetOutput(nil)
-	s.SetError(nil)
-	return s.Exitcode, err
-}
+// Copyright (c) Microsoft Corporation.
+// Licensed under the MIT license.
+
+package main
+
+import (
+	"fmt"
+	"os"
+
+	"github.com/alecthomas/kong"
+	"github.com/gohxs/readline"
+	"github.com/microsoft/go-sqlcmd/pkg/sqlcmd"
+)
+
+// SQLCmdArguments defines the command line arguments for sqlcmd
+// The exhaustive list is at https://docs.microsoft.com/sql/tools/sqlcmd-utility?view=sql-server-ver15
+type SQLCmdArguments struct {
+	// Which batch terminator to use. Default is GO
+	BatchTerminator string `short:"c" default:"GO" arghelp:"Specifies the batch terminator. The default value is GO."`
+	// Whether to trust the server certificate on an encrypted connection
+	TrustServerCertificate bool   `short:"C" help:"Implicitly trust the server certificate without validation."`
+	DatabaseName           string `short:"d" help:"This option sets the sqlcmd scripting variable SQLCMDDBNAME. This parameter specifies the initial database. The default is your login's default-database property. If the database does not exist, an error message is generated and sqlcmd exits."`
+	UseTrustedConnection   bool   `short:"E" xor:"auth,uid" help:"Uses a trusted connection instead of using a user name and password to sign in to SQL Server, ignoring any any environment variables that define user name and password."`
+	UserName               string `short:"U" xor:"uid" help:"The login name or contained database user name.  For contained database users, you must provide the database name option"`
+	// Files from which to read query text
+	InputFile  []string `short:"i" xor:"input1, input2" type:"existingFile" help:"Identifies one or more files that contain batches of SQL statements. If one or more files do not exist, sqlcmd will exit. Mutually exclusive with -Q/-q."`
+	OutputFile string   `short:"o" type:"path" help:"Identifies the file that receives output from sqlcmd."`
+	// First query to run in interactive mode
+	InitialQuery string `short:"q" xor:"input1" help:"Executes a query when sqlcmd starts, but does not exit sqlcmd when the query has finished running. Multiple-semicolon-delimited queries can be executed."`
+	// Query to run then exit
+	Query  string `short:"Q" xor:"input2" help:"Executes a query when sqlcmd starts and then immediately exits sqlcmd. Multiple-semicolon-delimited queries can be executed."`
+	Server string `short:"S" help:"[tcp:]server[\\instance_name][,port]Specifies the instance of SQL Server to which to connect. It sets the sqlcmd scripting variable SQLCMDSERVER."`
+	// Disable syscommands with a warning
+	DisableCmdAndWarn bool `short:"X" xor:"syscmd" help:"Disables commands that might compromise system security. Sqlcmd issues a warning and continues."`
+	// AuthenticationMethod is new for go-sqlcmd
+	AuthenticationMethod        string            `xor:"auth" enum:",ActiveDirectoryDefault,ActiveDirectoryIntegrated,ActiveDirectoryPassword,ActiveDirectoryInteractive,ActiveDirectoryManagedIdentity,ActiveDirectoryServicePrincipal,SqlPassword,NotSpecified" help:"Specifies the SQL authentication method to use to connect to Azure SQL Database."`
+	UseAad                      bool              `short:"G" xor:"auth"`
+	DisableVariableSubstitution bool              `short:"x" help:"Causes sqlcmd to ignore scripting variables. This parameter is useful when a script contains many INSERT statements that may contain strings that have the same format as regular variables, such as $(variable_name)."`
+	Variables                   map[string]string `short:"v" help:"Creates a sqlcmd scripting variable that can be used in a sqlcmd script. Enclose the value in quotation marks if the value contains spaces. You can specify multiple var=values values. If there are errors in any of the values specified, sqlcmd generates an error message and then exits"`
+}
+
+// newArguments constructs a SQLCmdArguments instance with default values
+// Any parameter with a "default" Kong attribute should have an assignment here
+func newArguments() SQLCmdArguments {
+	return SQLCmdArguments{
+		BatchTerminator: "GO",
+	}
+}
+
+// Breaking changes in command line are listed here.
+// Any switch not listed in breaking changes and not also included in SqlCmdArguments just has not been implemented yet
+// 1. -P: Passwords have to be provided through SQLCMDPASSWORD environment variable or typed when prompted
+// 2. -R: Go runtime doesn't expose user locale information and syscall would only enable it on Windows, so we won't try to implement it
+
+var args SQLCmdArguments
+
+func (a SQLCmdArguments) authenticationMethod(hasPassword bool) string {
+	if a.AuthenticationMethod != sqlcmd.NotSpecified || a.UseTrustedConnection {
+		return sqlcmd.NotSpecified
+	}
+	if a.UseAad {
+		switch {
+		case a.UserName == "":
+			return sqlcmd.ActiveDirectoryIntegrated
+		case hasPassword:
+			return sqlcmd.ActiveDirectoryPassword
+		default:
+			return sqlcmd.ActiveDirectoryInteractive
+		}
+	}
+	return sqlcmd.NotSpecified
+}
+
+func main() {
+	kong.Parse(&args)
+	vars := sqlcmd.InitializeVariables(!args.DisableCmdAndWarn)
+	setVars(vars, &args)
+
+	// so far sqlcmd prints all the errors itself so ignore it
+	exitCode, _ := run(vars)
+	os.Exit(exitCode)
+}
+
+// setVars initializes scripting variables from command line arguments
+func setVars(vars *sqlcmd.Variables, args *SQLCmdArguments) {
+	varmap := map[string]func(*SQLCmdArguments) string{
+		sqlcmd.SQLCMDDBNAME:       func(a *SQLCmdArguments) string { return a.DatabaseName },
+		sqlcmd.SQLCMDLOGINTIMEOUT: func(a *SQLCmdArguments) string { return "" },
+		sqlcmd.SQLCMDUSEAAD: func(a *SQLCmdArguments) string {
+			if a.UseAad {
+				return "true"
+			}
+			switch a.AuthenticationMethod {
+			case sqlcmd.ActiveDirectoryIntegrated:
+			case sqlcmd.ActiveDirectoryInteractive:
+			case sqlcmd.ActiveDirectoryPassword:
+				return "true"
+			}
+			return ""
+		},
+		sqlcmd.SQLCMDWORKSTATION:       func(a *SQLCmdArguments) string { return "" },
+		sqlcmd.SQLCMDSERVER:            func(a *SQLCmdArguments) string { return a.Server },
+		sqlcmd.SQLCMDERRORLEVEL:        func(a *SQLCmdArguments) string { return "" },
+		sqlcmd.SQLCMDPACKETSIZE:        func(a *SQLCmdArguments) string { return "" },
+		sqlcmd.SQLCMDUSER:              func(a *SQLCmdArguments) string { return a.UserName },
+		sqlcmd.SQLCMDSTATTIMEOUT:       func(a *SQLCmdArguments) string { return "" },
+		sqlcmd.SQLCMDHEADERS:           func(a *SQLCmdArguments) string { return "" },
+		sqlcmd.SQLCMDCOLSEP:            func(a *SQLCmdArguments) string { return "" },
+		sqlcmd.SQLCMDCOLWIDTH:          func(a *SQLCmdArguments) string { return "" },
+		sqlcmd.SQLCMDMAXVARTYPEWIDTH:   func(a *SQLCmdArguments) string { return "" },
+		sqlcmd.SQLCMDMAXFIXEDTYPEWIDTH: func(a *SQLCmdArguments) string { return "" },
+	}
+	for varname, set := range varmap {
+		val := set(args)
+		if val != "" {
+			vars.Set(varname, val)
+		}
+	}
+
+	// Following sqlcmd tradition there's no validation of -v kvps
+	for v := range args.Variables {
+		vars.Set(v, args.Variables[v])
+	}
+
+}
+
+func run(vars *sqlcmd.Variables) (int, error) {
+	wd, err := os.Getwd()
+	if err != nil {
+		return 1, err
+	}
+
+	iactive := args.InputFile == nil
+	var line *readline.Instance
+	if iactive {
+		line, err = readline.New(">")
+		if err != nil {
+			return 1, err
+		}
+		defer line.Close()
+	}
+
+	s := sqlcmd.New(line, wd, vars)
+	if !args.DisableCmdAndWarn {
+		s.Connect.Password = os.Getenv(sqlcmd.SQLCMDPASSWORD)
+	}
+	if args.BatchTerminator != "GO" {
+		err = s.Cmd.SetBatchTerminator(args.BatchTerminator)
+		if err != nil {
+			err = fmt.Errorf("invalid batch terminator '%s'", args.BatchTerminator)
+		}
+	}
+	if err != nil {
+		return 1, err
+	}
+	s.Connect.UseTrustedConnection = args.UseTrustedConnection
+	s.Connect.TrustServerCertificate = args.TrustServerCertificate
+	s.Connect.AuthenticationMethod = args.authenticationMethod(vars.Password() != "")
+	s.Connect.DisableEnvironmentVariables = args.DisableCmdAndWarn
+	s.Connect.DisableVariableSubstitution = args.DisableVariableSubstitution
+	s.Format = sqlcmd.NewSQLCmdDefaultFormatter(false)
+	if args.OutputFile != "" {
+		err = s.RunCommand(s.Cmd["OUT"], []string{args.OutputFile})
+		if err != nil {
+			return 1, err
+		}
+	}
+	once := false
+	if args.InitialQuery != "" {
+		s.Query = args.InitialQuery
+	} else if args.Query != "" {
+		once = true
+		s.Query = args.Query
+	}
+	err = s.ConnectDb("", "", "", !iactive)
+	if err != nil {
+		return 1, err
+	}
+	if iactive {
+		err = s.Run(once, false)
+	} else {
+		for f := range args.InputFile {
+			if err = s.IncludeFile(args.InputFile[f], true); err != nil {
+				break
+			}
+		}
+	}
+	s.SetOutput(nil)
+	s.SetError(nil)
+	return s.Exitcode, err
+}