--- conflicted
+++ resolved
@@ -233,16 +233,10 @@
 
 	// Using PersistentFlags() for ErrorSeverityLevel due to data type uint8 , which is not supported in Flags()
 	rootCmd.PersistentFlags().Uint8VarP(&args.ErrorSeverityLevel, "error-severity-level", "V", 0, "Controls the severity level that is used to set the ERRORLEVEL variable on exit.")
-<<<<<<< HEAD
-	screenWidth := rootCmd.Flags().Int("screen-width", 0, "Specifies the screen width for output")
-	rootCmd.Flags().IntVarP(screenWidth, "w", "w", 0, "Specifies the screen width for output")
-	rootCmd.Flags().BoolVarP(&args.DedicatedAdminConnection, "dedicated-admin-connection", "A", false, localizer.Sprintf("Dedicated administrator connection"))
-=======
-
 	var screenWidth int
 	screenWidthPtr := &screenWidth
 	rootCmd.Flags().IntVarP(screenWidthPtr, "screen-width", "w", 0, localizer.Sprintf("Specifies the screen width for output"))
->>>>>>> 17426d60
+	rootCmd.Flags().BoolVarP(&args.DedicatedAdminConnection, "dedicated-admin-connection", "A", false, localizer.Sprintf("Dedicated administrator connection"))
 }
 
 func normalizeFlags(rootCmd *cobra.Command) error {
