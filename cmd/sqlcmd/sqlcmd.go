--- conflicted
+++ resolved
@@ -119,13 +119,8 @@
 	return a.AuthenticationMethod
 }
 
-<<<<<<< HEAD
-func Execute() {
-
+func Execute(version string) {
 	localizer.InitLocale()
-=======
-func Execute(version string) {
->>>>>>> 3f7c4add
 	ctx := kong.Parse(&args, kong.NoDefaultHelp())
 	if args.Version {
 		ctx.Printf("%v", version)
