--- conflicted
+++ resolved
@@ -247,11 +247,7 @@
 			case "default", "readonly":
 				return pflag.NormalizedName(name)
 			default:
-<<<<<<< HEAD
 				err = localizer.Errorf("%s must be one of %s but got \"%s\"", "--application-intent", "\"default\",\"readonly\"", value)
-=======
-				err = fmt.Errorf("--application-intent must be one of \"default\",\"readonly\" but got \"%s\"", value)
->>>>>>> 1f617dd4
 				return pflag.NormalizedName("")
 			}
 		case "encrypt-connection":
@@ -260,11 +256,7 @@
 			case "default", "false", "true", "disable":
 				return pflag.NormalizedName(name)
 			default:
-<<<<<<< HEAD
 				err = localizer.Errorf("%s must be one of %s but got \"%s\"", "--encrypt-connection", "\"default\",\"false\",\"true\",\"disable\"", value)
-=======
-				err = fmt.Errorf("--encrypt-connection must be one of \"default\",\"false\",\"true\",\"disable\" but got \"%s\"", value)
->>>>>>> 1f617dd4
 				return pflag.NormalizedName("")
 			}
 		case "format":
@@ -273,11 +265,7 @@
 			case "horiz", "horizontal", "vert", "vertical":
 				return pflag.NormalizedName(name)
 			default:
-<<<<<<< HEAD
 				err = fmt.Errorf(localizer.Sprintf("%s must be one of %s but got \"%s\"", "--format", "\"horiz\",\"horizontal\",\"vert\",\"vertical\"", value))
-=======
-				err = fmt.Errorf("--format must be one of \"horiz\",\"horizontal\",\"vert\",\"vertical\" but got \"%s\"", value)
->>>>>>> 1f617dd4
 				return pflag.NormalizedName("")
 			}
 		case "errors-to-stderr":
@@ -286,11 +274,7 @@
 			case "-1", "0", "1":
 				return pflag.NormalizedName(name)
 			default:
-<<<<<<< HEAD
 				err = fmt.Errorf(localizer.Sprintf("%s must be one of %s but got \"%s\"", "--errors-to-stderr", "\"-1\",\"0\",\"1\"", value))
-=======
-				err = fmt.Errorf("--errors-to-stderr must be one of \"-1\",\"0\",\"1\" but got \"%s\"", value)
->>>>>>> 1f617dd4
 				return pflag.NormalizedName("")
 			}
 		}
