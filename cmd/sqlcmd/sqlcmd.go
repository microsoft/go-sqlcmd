--- conflicted
+++ resolved
@@ -120,7 +120,6 @@
 }
 
 func Execute(version string) {
-<<<<<<< HEAD
 	// Cobra Tryout #2 : This has version and help flags. But they are also getting stucked inside run function without error
 	rootCmd := &cobra.Command{
 		Use:   "testCommand",
@@ -134,6 +133,8 @@
 
 			if args.Version {
 				fmt.Printf("%v\n", version)
+				fmt.Println(localizer.Sprintf("Legal docs and information: aka.ms/SqlcmdLegal"))
+				fmt.Println(localizer.Sprintf("Third party notices: aka.ms/SqlcmdNotices"))
 				os.Exit(0)
 			}
 
@@ -147,14 +148,6 @@
 				os.Exit(exitCode)
 			}
 		},
-=======
-	ctx := kong.Parse(&args, kong.NoDefaultHelp())
-	if args.Version {
-		ctx.Printf("%v\n", version)
-		fmt.Println(localizer.Sprintf("Legal docs and information: aka.ms/SqlcmdLegal"))
-		fmt.Println(localizer.Sprintf("Third party notices: aka.ms/SqlcmdNotices"))
-		os.Exit(0)
->>>>>>> 0832bc82
 	}
 	setFlags(rootCmd, &args)
 
