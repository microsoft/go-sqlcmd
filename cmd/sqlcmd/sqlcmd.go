// Copyright (c) Microsoft Corporation.
// Licensed under the MIT license.
//

package sqlcmd

import (
	"errors"
	"fmt"
	"os"
	"regexp"
	"strconv"
	"strings"

	"github.com/microsoft/go-mssqldb/azuread"
	"github.com/microsoft/go-sqlcmd/internal/localizer"
	"github.com/microsoft/go-sqlcmd/pkg/console"
	"github.com/microsoft/go-sqlcmd/pkg/sqlcmd"
	"github.com/spf13/cobra"
	"github.com/spf13/pflag"
)

// SQLCmdArguments defines the command line arguments for sqlcmd
// The exhaustive list is at https://docs.microsoft.com/sql/tools/sqlcmd-utility?view=sql-server-ver15
type SQLCmdArguments struct {
	// Which batch terminator to use. Default is GO
	BatchTerminator string
	// Whether to trust the server certificate on an encrypted connection
	TrustServerCertificate bool
	DatabaseName           string
	UseTrustedConnection   bool
	UserName               string
	// Files from which to read query text
	InputFile  []string
	OutputFile string
	// First query to run in interactive mode
	InitialQuery string
	// Query to run then exit
	Query  string
	Server string
	// Disable syscommands with a warning or error
	DisableCmd *int
	// AuthenticationMethod is new for go-sqlcmd
	AuthenticationMethod        string
	UseAad                      bool
	DisableVariableSubstitution bool
	Variables                   map[string]string
	PacketSize                  int
	LoginTimeout                int
	WorkstationName             string
	ApplicationIntent           string
	EncryptConnection           string
	DriverLoggingLevel          int
	ExitOnError                 bool
	ErrorSeverityLevel          uint8
	ErrorLevel                  int
	Format                      string
	ErrorsToStderr              *int
	Headers                     int
	UnicodeOutputFile           bool
	Version                     bool
	ColumnSeparator             string
	ScreenWidth                 *int
	VariableTypeWidth           *int
	FixedTypeWidth              *int
	TrimSpaces                  bool
	Password                    string
	DedicatedAdminConnection    bool
<<<<<<< HEAD
	ListServers                 bool
	EnableColumnEnryption       bool
=======
	ListServers                 string
	RemoveControlCharacters     *int
	EchoInput                   bool
	QueryTimeout                int
>>>>>>> 930c2999
	// Keep Help at the end of the list
	Help bool
}

func (args *SQLCmdArguments) useEnvVars() bool {
	return args.DisableCmd == nil
}

func (args *SQLCmdArguments) errorOnBlockedCmd() bool {
	return args.DisableCmd != nil && *args.DisableCmd > 0
}

func (args *SQLCmdArguments) warnOnBlockedCmd() bool {
	return args.DisableCmd != nil && *args.DisableCmd <= 0
}

func (args *SQLCmdArguments) runStartupScript() bool {
	return args.DisableCmd == nil
}

func (args *SQLCmdArguments) getControlCharacterBehavior() sqlcmd.ControlCharacterBehavior {
	if args.RemoveControlCharacters == nil {
		return sqlcmd.ControlIgnore
	}
	switch *args.RemoveControlCharacters {
	case 1:
		return sqlcmd.ControlReplace
	case 2:
		return sqlcmd.ControlReplaceConsecutive
	}
	return sqlcmd.ControlRemove
}

const (
	sqlcmdErrorPrefix       = "Sqlcmd: "
	applicationIntent       = "application-intent"
	errorsToStderr          = "errors-to-stderr"
	format                  = "format"
	encryptConnection       = "encrypt-connection"
	screenWidth             = "screen-width"
	fixedTypeWidth          = "fixed-type-width"
	variableTypeWidth       = "variable-type-width"
	disableCmdAndWarn       = "disable-cmd-and-warn"
	listServers             = "list-servers"
	removeControlCharacters = "remove-control-characters"
)

// Validate arguments for settings not describe
func (a *SQLCmdArguments) Validate(c *cobra.Command) (err error) {
	if a.ListServers != "" {
		c.Flags().Visit(func(f *pflag.Flag) {
			if f.Shorthand != "L" {
				err = localizer.Errorf("The -L parameter can not be used in combination with other parameters.")
			}
		})
	}
	if err == nil {
		switch {
		case len(a.InputFile) > 0 && (len(a.Query) > 0 || len(a.InitialQuery) > 0):
			err = mutuallyExclusiveError("i", `-Q/-q`)
		case a.UseTrustedConnection && (len(a.UserName) > 0 || len(a.Password) > 0):
			err = mutuallyExclusiveError("-E", `-U/-P`)
		case a.UseAad && len(a.AuthenticationMethod) > 0:
			err = mutuallyExclusiveError("-G", "--authentication-method")
		case a.PacketSize != 0 && (a.PacketSize < 512 || a.PacketSize > 32767):
			err = localizer.Errorf(`'-a %#v': Packet size has to be a number between 512 and 32767.`, a.PacketSize)
		// Ignore 0 even though it's technically an invalid input
		case a.Headers < -1:
			err = localizer.Errorf(`'-h %#v': header value must be either -1 or a value between 1 and 2147483647`, a.Headers)
		case a.ScreenWidth != nil && (*a.ScreenWidth < 9 || *a.ScreenWidth > 65535):
			err = rangeParameterError("-w", fmt.Sprint(*a.ScreenWidth), 8, 65536, false)
		case a.FixedTypeWidth != nil && (*a.FixedTypeWidth < 0 || *a.FixedTypeWidth > 8000):
			err = rangeParameterError("-Y", fmt.Sprint(*a.FixedTypeWidth), 0, 8000, true)
		case a.VariableTypeWidth != nil && (*a.VariableTypeWidth < 0 || *a.VariableTypeWidth > 8000):
			err = rangeParameterError("-y", fmt.Sprint(*a.VariableTypeWidth), 0, 8000, true)
		case a.QueryTimeout < 0 || a.QueryTimeout > 65534:
			err = rangeParameterError("-t", fmt.Sprint(a.QueryTimeout), 0, 65534, true)
		}
	}
	if err != nil {
		c.PrintErrln(sqlcmdErrorPrefix + err.Error())
		c.SilenceErrors = true
	}
	return
}

// newArguments constructs a SQLCmdArguments instance with default values
// Any parameter with a "default" Kong attribute should have an assignment here
func newArguments() SQLCmdArguments {
	return SQLCmdArguments{
		BatchTerminator: "GO",
	}
}

// Breaking changes in command line are listed here.
// Any switch not listed in breaking changes and not also included in SqlCmdArguments just has not been implemented yet
// 1. -v: to specify multiple variables. use either "-v var1=v -v var2=v2" or "-v var1=v,var2=v2"
// 2. -R: Go runtime doesn't expose user locale information and syscall would only enable it on Windows, so we won't try to implement it

var args SQLCmdArguments

func (a SQLCmdArguments) authenticationMethod(hasPassword bool) string {
	if a.UseTrustedConnection {
		return sqlcmd.NotSpecified
	}
	if a.UseAad {
		switch {
		case a.UserName == "":
			return azuread.ActiveDirectoryIntegrated
		case hasPassword:
			return azuread.ActiveDirectoryPassword
		default:
			return azuread.ActiveDirectoryInteractive
		}
	}
	if a.AuthenticationMethod == "" {
		return sqlcmd.NotSpecified
	}
	return a.AuthenticationMethod
}

func Execute(version string) {
	rootCmd := &cobra.Command{
		PreRunE: func(cmd *cobra.Command, argss []string) error {
			SetScreenWidthFlags(&args, cmd)
			if err := args.Validate(cmd); err != nil {
				cmd.SilenceUsage = true
				return err
			}
			if err := normalizeFlags(cmd); err != nil {
				cmd.SilenceUsage = true
				return err
			}
			return nil
		},
		Run: func(cmd *cobra.Command, argss []string) {
			// emulate -L returning no servers
			if args.ListServers != "" {
				if args.ListServers != "c" {
					fmt.Println()
					fmt.Println(localizer.Sprintf("Servers:"))
				}
				fmt.Println("    ;UID:Login ID=?;PWD:Password=?;Trusted_Connection:Use Integrated Security=?;*APP:AppName=?;*WSID:WorkStation ID=?;")
				os.Exit(0)
			}
			if len(argss) > 0 {
				fmt.Printf("%s'%s': Unknown command. Enter '--help' for command help.", sqlcmdErrorPrefix, argss[0])
				os.Exit(1)
			}

			vars := sqlcmd.InitializeVariables(args.useEnvVars())
			setVars(vars, &args)

			if args.Version {
				fmt.Printf("%v\n", version)
				fmt.Println(localizer.Sprintf("Legal docs and information: aka.ms/SqlcmdLegal"))
				fmt.Println(localizer.Sprintf("Third party notices: aka.ms/SqlcmdNotices"))
				os.Exit(0)
			}

			if args.Help {
				fmt.Print(cmd.UsageString())
				os.Exit(0)
			}

			exitCode, _ := run(vars, &args)
			os.Exit(exitCode)

		},
	}
	setFlags(rootCmd, &args)
	rootCmd.SetHelpFunc(func(cmd *cobra.Command, argss []string) {
		fmt.Println(cmd.Long)
		fmt.Println(localizer.Sprintf("Version %v\n", version))
		cmd.Flags().SetInterspersed(false)
		fmt.Println(localizer.Sprintf("Flags:"))
		cmd.Flags().VisitAll(func(flag *pflag.Flag) {
			if len(flag.Shorthand) > 0 {
				fmt.Printf("-%s,--%s\n", flag.Shorthand, flag.Name)
			} else {
				fmt.Printf("   --%s\n", flag.Name)
			}
			desc := formatDescription(flag.Usage, 60, 3)
			fmt.Printf("   %s\n", desc)
			fmt.Println()
		})
	})
	rootCmd.SetArgs(convertOsArgs(os.Args[1:]))
	if err := rootCmd.Execute(); err != nil {
		os.Exit(1)
	}
}

// We need to rewrite the arguments to add -i and -v in front of each space-delimited value to be Cobra-friendly.
// For flags like -r we need to inject the default value if the user omits it
func convertOsArgs(args []string) (cargs []string) {
	flag := ""
	first := true
	for i, a := range args {
		if flag != "" {
			// If the user has a file named "-i" the only way they can pass it on the command line
			// is with triple quotes: sqlcmd -i """-i""" which will convince the flags parser to
			// inject `"-i"` into the string slice. Same for any file with a comma in its name.
			if isFlag(a) {
				flag = ""
			} else if !first {
				cargs = append(cargs, flag)
			}
			first = false
		}
		var defValue string
		if isListFlag(a) {
			flag = a
			first = true
		} else {
			defValue = checkDefaultValue(args, i)
		}
		cargs = append(cargs, a)
		if defValue != "" {
			cargs = append(cargs, defValue)
		}
	}
	return
}

// If args[i] is the given flag and args[i+1] is another flag, returns the value to append after the flag
func checkDefaultValue(args []string, i int) (val string) {
	flags := map[rune]string{
		'r': "0",
		'k': "0",
		'L': "|", // | is the sentinel for no value since users are unlikely to use it. It's "reserved" in most shells
		'X': "0",
	}
	if isFlag(args[i]) && (len(args) == i+1 || args[i+1][0] == '-') {
		if v, ok := flags[rune(args[i][1])]; ok {
			val = v
			return
		}
	}
	return
}

func isFlag(arg string) bool {
	return len(arg) == 2 && arg[0] == '-'
}

func isListFlag(arg string) bool {
	return arg == "-v" || arg == "-i"
}

func formatDescription(description string, maxWidth, indentWidth int) string {
	var lines []string
	words := strings.Fields(description)
	line := ""
	for _, word := range words {
		if len(line)+len(word)+1 <= maxWidth {
			line += word + " "
		} else {
			lines = append(lines, line)
			line = strings.Repeat(" ", indentWidth) + word + " "
		}
	}
	if line != "" {
		lines = append(lines, line)
	}
	return strings.Join(lines, "\n")
}

// returns -1 if the parameter has a non-integer value
func getOptionalIntArgument(cmd *cobra.Command, name string) (i *int) {
	i = nil
	val := cmd.Flags().Lookup(name)
	if val != nil && val.Changed {
		i = new(int)
		value := val.Value.String()
		v, e := strconv.Atoi(value)
		if e != nil {
			*i = -1
			return
		}
		*i = v
	}
	return
}

func SetScreenWidthFlags(args *SQLCmdArguments, rootCmd *cobra.Command) {
	args.ScreenWidth = getOptionalIntArgument(rootCmd, screenWidth)
	args.FixedTypeWidth = getOptionalIntArgument(rootCmd, fixedTypeWidth)
	args.VariableTypeWidth = getOptionalIntArgument(rootCmd, variableTypeWidth)
	args.DisableCmd = getOptionalIntArgument(rootCmd, disableCmdAndWarn)
	args.ErrorsToStderr = getOptionalIntArgument(rootCmd, errorsToStderr)
	args.RemoveControlCharacters = getOptionalIntArgument(rootCmd, removeControlCharacters)
}

func setFlags(rootCmd *cobra.Command, args *SQLCmdArguments) {
	rootCmd.SetFlagErrorFunc(flagErrorHandler)
	rootCmd.Flags().BoolVarP(&args.Help, "help", "?", false, localizer.Sprintf("-? shows this syntax summary, %s shows modern sqlcmd sub-command help", localizer.HelpFlag))
	var inputfiles []string
	rootCmd.Flags().StringSliceVarP(&args.InputFile, "input-file", "i", inputfiles, localizer.Sprintf("Identifies one or more files that contain batches of SQL statements. If one or more files do not exist, sqlcmd will exit. Mutually exclusive with %s/%s", localizer.QueryAndExitFlag, localizer.QueryFlag))
	rootCmd.Flags().StringVarP(&args.OutputFile, "output-file", "o", "", localizer.Sprintf("Identifies the file that receives output from sqlcmd"))
	rootCmd.Flags().BoolVarP(&args.Version, "version", "", false, localizer.Sprintf("Print version information and exit"))
	rootCmd.Flags().BoolVarP(&args.TrustServerCertificate, "trust-server-certificate", "C", false, localizer.Sprintf("Implicitly trust the server certificate without validation"))
	rootCmd.Flags().StringVarP(&args.DatabaseName, "database-name", "d", "", localizer.Sprintf("This option sets the sqlcmd scripting variable %s. This parameter specifies the initial database. The default is your login's default-database property. If the database does not exist, an error message is generated and sqlcmd exits", localizer.DbNameVar))
	rootCmd.Flags().BoolVarP(&args.UseTrustedConnection, "use-trusted-connection", "E", false, localizer.Sprintf("Uses a trusted connection instead of using a user name and password to sign in to SQL Server, ignoring any environment variables that define user name and password"))
	rootCmd.Flags().StringVarP(&args.BatchTerminator, "batch-terminator", "c", "GO", localizer.Sprintf("Specifies the batch terminator. The default value is %s", localizer.BatchTerminatorGo))
	rootCmd.Flags().StringVarP(&args.UserName, "user-name", "U", "", localizer.Sprintf("The login name or contained database user name.  For contained database users, you must provide the database name option"))
	rootCmd.Flags().StringVarP(&args.InitialQuery, "initial-query", "q", "", localizer.Sprintf("Executes a query when sqlcmd starts, but does not exit sqlcmd when the query has finished running. Multiple-semicolon-delimited queries can be executed"))
	rootCmd.Flags().StringVarP(&args.Query, "query", "Q", "", localizer.Sprintf("Executes a query when sqlcmd starts and then immediately exits sqlcmd. Multiple-semicolon-delimited queries can be executed"))
	rootCmd.Flags().StringVarP(&args.Server, "server", "S", "", localizer.Sprintf("%s Specifies the instance of SQL Server to which to connect. It sets the sqlcmd scripting variable %s.", localizer.ConnStrPattern, localizer.ServerEnvVar))
	_ = rootCmd.Flags().IntP(disableCmdAndWarn, "X", 0, localizer.Sprintf("%s Disables commands that might compromise system security. Passing 1 tells sqlcmd to exit when disabled commands are run.", "-X[1]"))
	rootCmd.Flags().StringVar(&args.AuthenticationMethod, "authentication-method", "", localizer.Sprintf("Specifies the SQL authentication method to use to connect to Azure SQL Database. One of: ActiveDirectoryDefault, ActiveDirectoryIntegrated, ActiveDirectoryPassword, ActiveDirectoryInteractive, ActiveDirectoryManagedIdentity, ActiveDirectoryServicePrincipal, SqlPassword"))
	rootCmd.Flags().BoolVarP(&args.UseAad, "use-aad", "G", false, localizer.Sprintf("Tells sqlcmd to use ActiveDirectory authentication. If no user name is provided, authentication method ActiveDirectoryDefault is used. If a password is provided, ActiveDirectoryPassword is used. Otherwise ActiveDirectoryInteractive is used"))
	rootCmd.Flags().BoolVarP(&args.DisableVariableSubstitution, "disable-variable-substitution", "x", false, localizer.Sprintf("Causes sqlcmd to ignore scripting variables. This parameter is useful when a script contains many %s statements that may contain strings that have the same format as regular variables, such as $(variable_name)", localizer.InsertKeyword))
	var variables map[string]string
	rootCmd.Flags().StringToStringVarP(&args.Variables, "variables", "v", variables, localizer.Sprintf("Creates a sqlcmd scripting variable that can be used in a sqlcmd script. Enclose the value in quotation marks if the value contains spaces. You can specify multiple var=values values. If there are errors in any of the values specified, sqlcmd generates an error message and then exits"))
	rootCmd.Flags().IntVarP(&args.PacketSize, "packet-size", "a", 0, localizer.Sprintf("Requests a packet of a different size. This option sets the sqlcmd scripting variable %s. packet_size must be a value between 512 and 32767. The default = 4096. A larger packet size can enhance performance for execution of scripts that have lots of SQL statements between %s commands. You can request a larger packet size. However, if the request is denied, sqlcmd uses the server default for packet size", localizer.PacketSizeVar, localizer.BatchTerminatorGo))
	rootCmd.Flags().IntVarP(&args.LoginTimeout, "login-timeOut", "l", -1, localizer.Sprintf("Specifies the number of seconds before a sqlcmd login to the go-mssqldb driver times out when you try to connect to a server. This option sets the sqlcmd scripting variable %s. The default value is 30. 0 means infinite", localizer.LoginTimeOutVar))
	rootCmd.Flags().StringVarP(&args.WorkstationName, "workstation-name", "H", "", localizer.Sprintf("This option sets the sqlcmd scripting variable %s. The workstation name is listed in the hostname column of the sys.sysprocesses catalog view and can be returned using the stored procedure sp_who. If this option is not specified, the default is the current computer name. This name can be used to identify different sqlcmd sessions", localizer.WorkstationVar))

	rootCmd.Flags().StringVarP(&args.ApplicationIntent, applicationIntent, "K", "default", localizer.Sprintf("Declares the application workload type when connecting to a server. The only currently supported value is ReadOnly. If %s is not specified, the sqlcmd utility will not support connectivity to a secondary replica in an Always On availability group", localizer.ApplicationIntentFlagShort))
	rootCmd.Flags().StringVarP(&args.EncryptConnection, encryptConnection, "N", "default", localizer.Sprintf("This switch is used by the client to request an encrypted connection"))
	// Can't use NoOptDefVal until this fix: https://github.com/spf13/cobra/issues/866
	//rootCmd.Flags().Lookup(encryptConnection).NoOptDefVal = "true"
	rootCmd.Flags().StringVarP(&args.Format, format, "F", "horiz", localizer.Sprintf("Specifies the formatting for results"))
	_ = rootCmd.Flags().IntP(errorsToStderr, "r", -1, localizer.Sprintf("%s Redirects error messages with severity >= 11 output to stderr. Pass 1 to to redirect all errors including PRINT.", "-r[0 | 1]"))
	rootCmd.Flags().IntVar(&args.DriverLoggingLevel, "driver-logging-level", 0, localizer.Sprintf("Level of mssql driver messages to print"))
	rootCmd.Flags().BoolVarP(&args.ExitOnError, "exit-on-error", "b", false, localizer.Sprintf("Specifies that sqlcmd exits and returns a %s value when an error occurs", localizer.DosErrorLevel))
	rootCmd.Flags().IntVarP(&args.ErrorLevel, "error-level", "m", 0, localizer.Sprintf("Controls which error messages are sent to %s. Messages that have severity level greater than or equal to this level are sent", localizer.StdoutName))

	//Need to decide on short of Header , as "h" is already used in help command in Cobra
	rootCmd.Flags().IntVarP(&args.Headers, "headers", "h", 0, localizer.Sprintf("Specifies the number of rows to print between the column headings. Use -h-1 to specify that headers not be printed"))

	rootCmd.Flags().BoolVarP(&args.UnicodeOutputFile, "unicode-output-file", "u", false, localizer.Sprintf("Specifies that all output files are encoded with little-endian Unicode"))
	rootCmd.Flags().StringVarP(&args.ColumnSeparator, "column-separator", "s", "", localizer.Sprintf("Specifies the column separator character. Sets the %s variable.", localizer.ColSeparatorVar))
	rootCmd.Flags().BoolVarP(&args.TrimSpaces, "trim-spaces", "W", false, localizer.Sprintf("Remove trailing spaces from a column"))
	_ = rootCmd.Flags().BoolP("multi-subnet-failover", "M", false, localizer.Sprintf("Provided for backward compatibility. Sqlcmd always optimizes detection of the active replica of a SQL Failover Cluster"))

	rootCmd.Flags().StringVarP(&args.Password, "password", "P", "", localizer.Sprintf("Password"))

	// Using PersistentFlags() for ErrorSeverityLevel due to data type uint8 , which is not supported in Flags()
	rootCmd.PersistentFlags().Uint8VarP(&args.ErrorSeverityLevel, "error-severity-level", "V", 0, localizer.Sprintf("Controls the severity level that is used to set the %s variable on exit", localizer.ErrorLevel))

	_ = rootCmd.Flags().IntP(screenWidth, "w", 0, localizer.Sprintf("Specifies the screen width for output"))
	_ = rootCmd.Flags().IntP(variableTypeWidth, "y", 256, setScriptVariable("SQLCMDMAXVARTYPEWIDTH"))
	_ = rootCmd.Flags().IntP(fixedTypeWidth, "Y", 0, setScriptVariable("SQLCMDMAXFIXEDTYPEWIDTH"))
	rootCmd.Flags().StringVarP(&args.ListServers, listServers, "L", "", localizer.Sprintf("%s List servers. Pass %s to omit 'Servers:' output.", "-L[c]", "c"))
	rootCmd.Flags().BoolVarP(&args.DedicatedAdminConnection, "dedicated-admin-connection", "A", false, localizer.Sprintf("Dedicated administrator connection"))
	_ = rootCmd.Flags().BoolP("enable-quoted-identifiers", "I", true, localizer.Sprintf("Provided for backward compatibility. Quoted identifiers are always enabled"))
	_ = rootCmd.Flags().BoolP("client-regional-setting", "R", false, localizer.Sprintf("Provided for backward compatibility. Client regional settings are not used"))
<<<<<<< HEAD
	rootCmd.Flags().BoolVarP(&args.EnableColumnEnryption, "enable-column-encryption", "g", false, localizer.Sprintf("Enable column encryption"))
=======
	_ = rootCmd.Flags().IntP(removeControlCharacters, "k", 0, localizer.Sprintf("%s Remove control characters from output. Pass 1 to substitute a space per character, 2 for a space per consecutive characters", "-k [1|2]"))
	rootCmd.Flags().BoolVarP(&args.EchoInput, "echo-input", "e", false, localizer.Sprintf("Echo input"))
	rootCmd.Flags().IntVarP(&args.QueryTimeout, "query-timeout", "t", 0, "Query timeout")
>>>>>>> 930c2999
}

func setScriptVariable(v string) string {
	return localizer.Sprintf("Sets the sqlcmd scripting variable %s", v)
}
func normalizeFlags(cmd *cobra.Command) error {
	//Adding a validator for checking the enum flags
	var err error
	cmd.Flags().SetNormalizeFunc(func(f *pflag.FlagSet, name string) pflag.NormalizedName {
		v := getFlagValueByName(f, name)
		if v == "" {
			return pflag.NormalizedName("")
		}
		switch name {
		case applicationIntent:
			value := strings.ToLower(v)
			switch value {
			case "readonly":
				return pflag.NormalizedName(name)
			default:
				err = invalidParameterError(localizer.ApplicationIntentFlagShort, v, "readonly")
				return pflag.NormalizedName("")
			}
		case encryptConnection:
			value := strings.ToLower(v)
			switch value {
			case "false", "true", "disable":
				return pflag.NormalizedName(name)
			default:
				err = invalidParameterError("-N", v, "false", "true", "disable")
				return pflag.NormalizedName("")
			}
		case format:
			value := strings.ToLower(v)
			switch value {
			case "horiz", "horizontal", "vert", "vertical":
				return pflag.NormalizedName(name)
			default:
				err = invalidParameterError("-F", v, "horiz", "horizontal", "vert", "vertical")
				return pflag.NormalizedName("")
			}
		case errorsToStderr:
			switch v {
			case "0", "1":
				return pflag.NormalizedName(name)
			default:
				err = invalidParameterError("-r", v, "0", "1")
				return pflag.NormalizedName("")
			}
		case disableCmdAndWarn:
			switch v {
			case "0", "1":
				return pflag.NormalizedName(name)
			default:
				err = invalidParameterError("-X", v, "1")
				return pflag.NormalizedName("")
			}
		case listServers:
			switch v {
			case "|", "c":
				return pflag.NormalizedName(name)
			default:
				err = invalidParameterError("-L", v, "c")
				return pflag.NormalizedName("")
			}
		case removeControlCharacters:
			switch v {
			case "0", "1", "2":
				return pflag.NormalizedName(name)
			default:
				err = invalidParameterError("-k", v, "1", "2")
				return pflag.NormalizedName("")
			}
		}

		return pflag.NormalizedName(name)
	})
	if err != nil {
		cmd.PrintErrln(sqlcmdErrorPrefix, err.Error())
		cmd.SilenceErrors = true
	}
	return err
}

var invalidArgRegexp = regexp.MustCompile(`invalid argument \"(.*)\" for \"(-.), (--.*)\"`)
var missingArgRegexp = regexp.MustCompile(`flag needs an argument: '.' in (-.)`)
var unknownArgRegexp = regexp.MustCompile(`unknown shorthand flag: '(.)' in -.`)

func rangeParameterError(flag string, value string, min int, max int, inclusive bool) error {
	if inclusive {
		return localizer.Errorf(`'%s %s': value must be greater than or equal to %#v and less than or equal to %#v.`, flag, value, min, max)
	}
	return localizer.Errorf(`'%s %s': value must be greater than %#v and less than %#v.`, flag, value, min, max)
}

func invalidParameterError(flag string, value string, allowedValues ...string) error {
	if len(allowedValues) == 1 {
		return localizer.Errorf("'%s %s': Unexpected argument. Argument value has to be %v.", flag, value, allowedValues[0])
	}
	return localizer.Errorf("'%s %s': Unexpected argument. Argument value has to be one of %v.", flag, value, allowedValues)
}

func mutuallyExclusiveError(flag1 string, flag2 string) error {
	return localizer.Errorf("The %s and the %s options are mutually exclusive.", flag1, flag2)
}

func flagErrorHandler(c *cobra.Command, err error) (e error) {
	c.SilenceUsage = true
	c.SilenceErrors = true
	e = nil
	p := invalidArgRegexp.FindStringSubmatch(err.Error())
	if len(p) == 4 {
		f := p[2]
		v := p[1]
		switch f {
		case "-y", "-Y":
			e = rangeParameterError(f, v, 0, 8000, true)
		case "-w":
			e = rangeParameterError(f, v, 8, 65536, false)
		}
	}
	if e == nil {
		p = missingArgRegexp.FindStringSubmatch(err.Error())
		if len(p) == 2 {
			e = localizer.Errorf(`'%s': Missing argument. Enter '-?' for help.`, p[1])
		}
	}
	if e == nil {
		p = unknownArgRegexp.FindStringSubmatch(err.Error())
		if len(p) == 2 {
			e = localizer.Errorf(`'%s': Unknown Option. Enter '-?' for help.`, p[1])
		}
	}
	if e == nil {
		e = err
	}
	c.PrintErrln(sqlcmdErrorPrefix, e.Error())
	return
}

// Returns the value of the flag if it was provided, empty string if it was not provided
func getFlagValueByName(flagSet *pflag.FlagSet, name string) string {
	var value string
	flagSet.Visit(func(f *pflag.Flag) {
		if f.Name == name {
			value = f.Value.String()
			return
		}
	})
	return value
}

// setVars initializes scripting variables from command line arguments
func setVars(vars *sqlcmd.Variables, args *SQLCmdArguments) {
	varmap := map[string]func(*SQLCmdArguments) string{
		sqlcmd.SQLCMDDBNAME: func(a *SQLCmdArguments) string { return a.DatabaseName },
		sqlcmd.SQLCMDLOGINTIMEOUT: func(a *SQLCmdArguments) string {
			if a.LoginTimeout > -1 {
				return fmt.Sprint(a.LoginTimeout)
			}
			return ""
		},
		sqlcmd.SQLCMDUSEAAD: func(a *SQLCmdArguments) string {
			if a.UseAad {
				return "true"
			}
			switch a.AuthenticationMethod {
			case azuread.ActiveDirectoryIntegrated:
			case azuread.ActiveDirectoryInteractive:
			case azuread.ActiveDirectoryPassword:
				return "true"
			}
			return ""
		},
		sqlcmd.SQLCMDWORKSTATION: func(a *SQLCmdArguments) string { return args.WorkstationName },
		sqlcmd.SQLCMDSERVER:      func(a *SQLCmdArguments) string { return a.Server },
		sqlcmd.SQLCMDERRORLEVEL:  func(a *SQLCmdArguments) string { return fmt.Sprint(a.ErrorLevel) },
		sqlcmd.SQLCMDPACKETSIZE: func(a *SQLCmdArguments) string {
			if args.PacketSize > 0 {
				return fmt.Sprint(args.PacketSize)
			}
			return ""
		},
		sqlcmd.SQLCMDUSER:        func(a *SQLCmdArguments) string { return a.UserName },
		sqlcmd.SQLCMDSTATTIMEOUT: func(a *SQLCmdArguments) string { return fmt.Sprint(a.QueryTimeout) },
		sqlcmd.SQLCMDHEADERS:     func(a *SQLCmdArguments) string { return fmt.Sprint(a.Headers) },
		sqlcmd.SQLCMDCOLSEP: func(a *SQLCmdArguments) string {
			if a.ColumnSeparator != "" {
				return string(a.ColumnSeparator[0])
			}
			return ""
		},
		sqlcmd.SQLCMDCOLWIDTH: func(a *SQLCmdArguments) string {
			if a.ScreenWidth != nil {
				return fmt.Sprint(*a.ScreenWidth)
			}
			return ""
		},
		sqlcmd.SQLCMDMAXVARTYPEWIDTH: func(a *SQLCmdArguments) string {
			if a.VariableTypeWidth != nil {
				return fmt.Sprint(*a.VariableTypeWidth)
			}
			return ""
		},
		sqlcmd.SQLCMDMAXFIXEDTYPEWIDTH: func(a *SQLCmdArguments) string {
			if a.FixedTypeWidth != nil {
				return fmt.Sprint(*a.FixedTypeWidth)
			}
			return ""
		},
		sqlcmd.SQLCMDFORMAT: func(a *SQLCmdArguments) string { return a.Format },
	}
	for varname, set := range varmap {
		val := set(args)
		if val != "" {
			vars.Set(varname, val)
		}
	}

	// Following sqlcmd tradition there's no validation of -v kvps
	for v := range args.Variables {
		vars.Set(v, args.Variables[v])
	}
}

func setConnect(connect *sqlcmd.ConnectSettings, args *SQLCmdArguments, vars *sqlcmd.Variables) {
	connect.ApplicationName = "sqlcmd"
	if len(args.Password) > 0 {
		connect.Password = args.Password
	} else if args.useEnvVars() {
		connect.Password = os.Getenv(sqlcmd.SQLCMDPASSWORD)
	}
	connect.ServerName = args.Server
	if connect.ServerName == "" {
		connect.ServerName, _ = vars.Get(sqlcmd.SQLCMDSERVER)
	}
	connect.Database = args.DatabaseName
	if connect.Database == "" {
		connect.Database, _ = vars.Get(sqlcmd.SQLCMDDBNAME)
	}
	connect.UserName = args.UserName
	if connect.UserName == "" {
		connect.UserName, _ = vars.Get(sqlcmd.SQLCMDUSER)
	}
	connect.UseTrustedConnection = args.UseTrustedConnection
	connect.TrustServerCertificate = args.TrustServerCertificate
	connect.AuthenticationMethod = args.authenticationMethod(connect.Password != "")
	connect.DisableEnvironmentVariables = !args.useEnvVars()
	connect.DisableVariableSubstitution = args.DisableVariableSubstitution
	connect.ApplicationIntent = args.ApplicationIntent
	connect.LoginTimeoutSeconds = args.LoginTimeout
	connect.Encrypt = args.EncryptConnection
	connect.PacketSize = args.PacketSize
	connect.WorkstationName = args.WorkstationName
	connect.LogLevel = args.DriverLoggingLevel
	connect.ExitOnError = args.ExitOnError
	connect.ErrorSeverityLevel = args.ErrorSeverityLevel
	connect.DedicatedAdminConnection = args.DedicatedAdminConnection
	connect.EnableColumnEnryption = args.EnableColumnEnryption
}

func isConsoleInitializationRequired(connect *sqlcmd.ConnectSettings, args *SQLCmdArguments) bool {
	iactive := args.InputFile == nil && args.Query == ""
	return iactive || connect.RequiresPassword()
}

func run(vars *sqlcmd.Variables, args *SQLCmdArguments) (int, error) {
	wd, err := os.Getwd()
	if err != nil {
		return 1, err
	}

	var connectConfig sqlcmd.ConnectSettings
	setConnect(&connectConfig, args, vars)
	var line sqlcmd.Console = nil
	if isConsoleInitializationRequired(&connectConfig, args) {
		line = console.NewConsole("")
		defer line.Close()
	}

	s := sqlcmd.New(line, wd, vars)
	// We want the default behavior on ctrl-c - exit the process
	s.SetupCloseHandler()
	defer s.StopCloseHandler()
	s.UnicodeOutputFile = args.UnicodeOutputFile

	if args.DisableCmd != nil {
		s.Cmd.DisableSysCommands(args.errorOnBlockedCmd())
	}
	s.EchoInput = args.EchoInput
	if args.BatchTerminator != "GO" {
		err = s.Cmd.SetBatchTerminator(args.BatchTerminator)
		if err != nil {
			err = localizer.Errorf("invalid batch terminator '%s'", args.BatchTerminator)
		}
	}
	if err != nil {
		return 1, err
	}

	s.Connect = &connectConfig
	s.Format = sqlcmd.NewSQLCmdDefaultFormatter(args.TrimSpaces, args.getControlCharacterBehavior())
	if args.OutputFile != "" {
		err = s.RunCommand(s.Cmd["OUT"], []string{args.OutputFile})
		if err != nil {
			return 1, err
		}
	} else if args.ErrorsToStderr != nil {
		var stderrSeverity uint8 = 11
		if *args.ErrorsToStderr == 1 {
			stderrSeverity = 0
		}

		s.PrintError = func(msg string, severity uint8) bool {
			if severity >= stderrSeverity {
				s.WriteError(os.Stderr, errors.New(msg+sqlcmd.SqlcmdEol))
				return true
			}
			return false
		}
	}

	// connect using no overrides
	err = s.ConnectDb(nil, line == nil)
	if err != nil {
		s.WriteError(s.GetError(), err)
		return 1, err
	}

	script := vars.StartupScriptFile()
	if args.runStartupScript() && len(script) > 0 {
		f, fileErr := os.Open(script)
		if fileErr != nil {
			s.WriteError(s.GetError(), sqlcmd.InvalidVariableValue(sqlcmd.SQLCMDINI, script))
		} else {
			_ = f.Close()
			// IncludeFile won't return an error for a SQL error, but ExitCode will be non-zero if -b was passed on the commandline
			err = s.IncludeFile(script, true)
		}
	}

	if err == nil && s.Exitcode == 0 {
		once := false
		if args.InitialQuery != "" {
			s.Query = args.InitialQuery
		} else if args.Query != "" {
			once = true
			s.Query = args.Query
		}
		iactive := args.InputFile == nil && args.Query == ""
		if iactive || s.Query != "" {
			err = s.Run(once, false)
		} else {
			for f := range args.InputFile {
				if err = s.IncludeFile(args.InputFile[f], true); err != nil {
					s.WriteError(s.GetError(), err)
					s.Exitcode = 1
					break
				}
			}
		}
	}
	s.SetOutput(nil)
	s.SetError(nil)
	return s.Exitcode, err
}<|MERGE_RESOLUTION|>--- conflicted
+++ resolved
@@ -66,15 +66,11 @@
 	TrimSpaces                  bool
 	Password                    string
 	DedicatedAdminConnection    bool
-<<<<<<< HEAD
-	ListServers                 bool
-	EnableColumnEnryption       bool
-=======
 	ListServers                 string
 	RemoveControlCharacters     *int
 	EchoInput                   bool
 	QueryTimeout                int
->>>>>>> 930c2999
+	EnableColumnEnryption       bool
 	// Keep Help at the end of the list
 	Help bool
 }
@@ -424,13 +420,10 @@
 	rootCmd.Flags().BoolVarP(&args.DedicatedAdminConnection, "dedicated-admin-connection", "A", false, localizer.Sprintf("Dedicated administrator connection"))
 	_ = rootCmd.Flags().BoolP("enable-quoted-identifiers", "I", true, localizer.Sprintf("Provided for backward compatibility. Quoted identifiers are always enabled"))
 	_ = rootCmd.Flags().BoolP("client-regional-setting", "R", false, localizer.Sprintf("Provided for backward compatibility. Client regional settings are not used"))
-<<<<<<< HEAD
-	rootCmd.Flags().BoolVarP(&args.EnableColumnEnryption, "enable-column-encryption", "g", false, localizer.Sprintf("Enable column encryption"))
-=======
 	_ = rootCmd.Flags().IntP(removeControlCharacters, "k", 0, localizer.Sprintf("%s Remove control characters from output. Pass 1 to substitute a space per character, 2 for a space per consecutive characters", "-k [1|2]"))
 	rootCmd.Flags().BoolVarP(&args.EchoInput, "echo-input", "e", false, localizer.Sprintf("Echo input"))
 	rootCmd.Flags().IntVarP(&args.QueryTimeout, "query-timeout", "t", 0, "Query timeout")
->>>>>>> 930c2999
+	rootCmd.Flags().BoolVarP(&args.EnableColumnEnryption, "enable-column-encryption", "g", false, localizer.Sprintf("Enable column encryption"))
 }
 
 func setScriptVariable(v string) string {
