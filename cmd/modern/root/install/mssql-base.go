// Copyright (c) Microsoft Corporation.
// Licensed under the MIT license.

package install

import (
	"fmt"
	"runtime"
	"strings"

	"github.com/microsoft/go-sqlcmd/cmd/modern/root/open"
	"github.com/microsoft/go-sqlcmd/cmd/modern/sqlconfig"
	"github.com/microsoft/go-sqlcmd/internal/cmdparser"
	"github.com/microsoft/go-sqlcmd/internal/cmdparser/dependency"
	"github.com/microsoft/go-sqlcmd/internal/config"
	"github.com/microsoft/go-sqlcmd/internal/container"
	"github.com/microsoft/go-sqlcmd/internal/localizer"
	"github.com/microsoft/go-sqlcmd/internal/output"
	"github.com/microsoft/go-sqlcmd/internal/pal"
	"github.com/microsoft/go-sqlcmd/internal/secret"
	"github.com/microsoft/go-sqlcmd/internal/sql"
	"github.com/microsoft/go-sqlcmd/internal/tools"
	"github.com/microsoft/go-sqlcmd/pkg/mssqlcontainer/ingest"
	"github.com/microsoft/go-sqlcmd/pkg/mssqlcontainer/ingest/mechanism"
	"github.com/spf13/viper"
)

// MssqlBase provide base support for installing SQL Server and all of its
// various flavors, e.g. SQL Server Edge.
type MssqlBase struct {
	cmdparser.Cmd

	tag             string
	registry        string
	repo            string
	acceptEula      bool
	contextName     string
	defaultDatabase string

	passwordLength         int
	passwordMinSpecial     int
	passwordMinNumber      int
	passwordMinUpper       int
	passwordSpecialCharSet string
	passwordEncryption     string

	useCached              bool
	errorLogEntryToWaitFor string
	defaultContextName     string
	collation              string

	name         string
	hostname     string
	architecture string
	os           string

	port int

<<<<<<< HEAD
	useDatabaseUrl string
	useMechanism   string

	openTool string
	openFile string
=======
	usingDatabaseUrl string
	network          string
	addOn            string
	addOnUse         string
>>>>>>> 9e745c0e

	unitTesting bool

	sql sql.Sql
}

func (c *MssqlBase) AddFlags(
	addFlag func(cmdparser.FlagOptions),
	repo string,
	defaultContextName string,
) {
	c.defaultContextName = defaultContextName

	addFlag(cmdparser.FlagOptions{
		String:        &c.registry,
		Name:          "registry",
		DefaultString: "mcr.microsoft.com",
		Usage:         "Container registry",
	})

	addFlag(cmdparser.FlagOptions{
		String:        &c.repo,
		Name:          "repo",
		DefaultString: repo,
		Usage:         "Container repository",
	})

	addFlag(cmdparser.FlagOptions{
		String:        &c.tag,
		Name:          "tag",
		DefaultString: "latest",
		Usage:         localizer.Sprintf("Tag to use, use get-tags to see list of tags"),
	})

	addFlag(cmdparser.FlagOptions{
		String:    &c.contextName,
		Name:      "context-name",
		Shorthand: "c",
		Usage:     localizer.Sprintf("Context name (a default context name will be created if not provided)"),
	})

	addFlag(cmdparser.FlagOptions{
		String:    &c.defaultDatabase,
<<<<<<< HEAD
		Name:      "user-database",
		Shorthand: "u",
		Hidden:    true,
		Usage:     localizer.Sprintf("[DEPRECATED use --database] Create a user database and set it as the default for login"),
	})

	addFlag(cmdparser.FlagOptions{
		String:    &c.defaultDatabase,
=======
>>>>>>> 9e745c0e
		Name:      "database",
		Shorthand: "d",
		Usage:     localizer.Sprintf("Create a user database and set it as the default for login"),
	})

	addFlag(cmdparser.FlagOptions{
		Bool:  &c.acceptEula,
		Name:  "accept-eula",
		Usage: localizer.Sprintf("Accept the SQL Server EULA"),
	})

	addFlag(cmdparser.FlagOptions{
		Int:        &c.passwordLength,
		DefaultInt: 50,
		Name:       "password-length",
		Usage:      localizer.Sprintf("Generated password length"),
	})

	addFlag(cmdparser.FlagOptions{
		Int:        &c.passwordMinSpecial,
		DefaultInt: 10,
		Name:       "password-min-special",
		Usage:      localizer.Sprintf("Minimum number of special characters"),
	})

	addFlag(cmdparser.FlagOptions{
		Int:        &c.passwordMinNumber,
		DefaultInt: 10,
		Name:       "password-min-number",
		Usage:      localizer.Sprintf("Minimum number of numeric characters"),
	})

	addFlag(cmdparser.FlagOptions{
		Int:        &c.passwordMinUpper,
		DefaultInt: 10,
		Name:       "password-min-upper",
		Usage:      localizer.Sprintf("Minimum number of upper characters"),
	})

	addFlag(cmdparser.FlagOptions{
		String:        &c.passwordSpecialCharSet,
		DefaultString: "!@#$%&*",
		Name:          "password-special-chars",
		Usage:         localizer.Sprintf("Special character set to include in password"),
	})

	addFlag(cmdparser.FlagOptions{
		String:        &c.passwordEncryption,
		DefaultString: "none",
		Name:          "password-encryption",
		Usage: localizer.Sprintf("Password encryption method (%s) in sqlconfig file",
			secret.EncryptionMethodsForUsage()),
	})

	addFlag(cmdparser.FlagOptions{
		Bool:  &c.useCached,
		Name:  "cached",
		Usage: localizer.Sprintf("Don't download image.  Use already downloaded image"),
	})

	// BUG(stuartpa): SQL Server bug: "SQL Server is now ready for client connections", oh no it isn't!!
	// Wait for "Server name is" instead!  Nope, that doesn't work on edge
	// Wait for "The default language" instead
	// BUG(stuartpa): This obviously doesn't work for non US LCIDs
	addFlag(cmdparser.FlagOptions{
		String:        &c.errorLogEntryToWaitFor,
		DefaultString: "The default language",
		Name:          "errorlog-wait-line",
		Usage:         localizer.Sprintf("Line in errorlog to wait for before connecting"),
	})

	addFlag(cmdparser.FlagOptions{
		String:        &c.name,
		DefaultString: "",
		Name:          "name",
		Usage:         localizer.Sprintf("Specify a custom name for the container rather than a randomly generated one"),
	})

	addFlag(cmdparser.FlagOptions{
		String:        &c.hostname,
		DefaultString: "",
		Name:          "hostname",
		Usage:         localizer.Sprintf("Explicitly set the container hostname, it defaults to the container ID"),
	})

	addFlag(cmdparser.FlagOptions{
		String:        &c.architecture,
		DefaultString: "amd64",
		Name:          "architecture",
		Usage:         localizer.Sprintf("Specifies the image CPU architecture"),
	})

	addFlag(cmdparser.FlagOptions{
		String:        &c.os,
		DefaultString: "linux",
		Name:          "os",
		Usage:         localizer.Sprintf("Specifies the image operating system"),
	})

	addFlag(cmdparser.FlagOptions{
		String:        &c.collation,
		DefaultString: "SQL_Latin1_General_CP1_CI_AS",
		Name:          "collation",
		Usage:         "The SQL Server collation",
	})

	addFlag(cmdparser.FlagOptions{
		Int:        &c.port,
		DefaultInt: 0,
		Name:       "port",
		Usage:      localizer.Sprintf("Port (next available port from 1433 upwards used by default)"),
	})

	addFlag(cmdparser.FlagOptions{
		String:        &c.useDatabaseUrl,
		DefaultString: "",
<<<<<<< HEAD
		Name:          "using",
		Hidden:        true,
		Usage:         localizer.Sprintf("[DEPRECATED use --use] Download %q and use database", ingest.ValidFileExtensions()),
	})

	addFlag(cmdparser.FlagOptions{
		String:        &c.useDatabaseUrl,
		DefaultString: "",
		Name:          "use",
		Usage:         localizer.Sprintf("Download %q and use database", ingest.ValidFileExtensions()),
	})

	addFlag(cmdparser.FlagOptions{
		String:        &c.useMechanism,
		DefaultString: "",
		Name:          "use-mechanism",
		Usage:         localizer.Sprintf("Mechanism to use to bring database online (%s)", strings.Join(mechanism.Mechanisms(), ",")),
	})

	addFlag(cmdparser.FlagOptions{
		String:        &c.openTool,
		DefaultString: "",
		Name:          "open",
		Usage:         localizer.Sprintf("Open tool e.g. ads"),
	})

	addFlag(cmdparser.FlagOptions{
		String:        &c.openFile,
		DefaultString: "",
		Name:          "open-file",
		Usage:         localizer.Sprintf("Open file in tool e.g. https://aks.ms/adventureworks-demo.sql"),
=======
		Name:          "use",
		Usage:         localizer.Sprintf("Download (into container) and attach database (.bak) from URL"),
>>>>>>> 9e745c0e
	})

	addFlag(cmdparser.FlagOptions{
		String:        &c.network,
		DefaultString: "",
		Name:          "network",
		Usage:         localizer.Sprintf("Container network name (defaults to 'container-network' if --add-on specified)"),
	})

	addFlag(cmdparser.FlagOptions{
		String:        &c.addOn,
		DefaultString: "",
		Name:          "add-on",
		Usage:         localizer.Sprintf("Create add-on container"),
	})

	addFlag(cmdparser.FlagOptions{
		String:        &c.addOnUse,
		DefaultString: "",
		Name:          "add-on-use",
		Usage:         localizer.Sprintf("File to use for add-on container"),
	})

}

// Run checks that the end-user license agreement has been accepted,
// constructs the container image name from the provided registry, repository, and tag,
// and sets the context name to a default value if it is not provided.
// Then, it creates the image as a container and names it using the context name.
// Once the container is running, if a database backup file is provided, it is downloaded,
// restored attached.
// If the EULA has not been accepted, it prints an error message with suggestions for how to proceed,
// and exits the program.
func (c *MssqlBase) Run() {
	var imageName string

	output := c.Cmd.Output()

	if !c.acceptEula && viper.GetString("ACCEPT_EULA") == "" {
		output.FatalWithHints(
			[]string{localizer.Sprintf("Either, add the %s flag to the command-line", localizer.AcceptEulaFlag),
				localizer.Sprintf("Or, set the environment variable i.e. %s %s=YES ", pal.CreateEnvVarKeyword(), localizer.AcceptEulaEnvVar)},
			localizer.Sprintf("EULA not accepted"))
	}

	imageName = fmt.Sprintf("%s/%s:%s", c.registry, c.repo, c.tag)

	// If no context name provided, set it to the default (e.g. mssql or edge)
	if c.contextName == "" {
		c.contextName = c.defaultContextName
	}

	c.createContainer(imageName, c.contextName)
}

// createContainer creates a SQL Server container for an image. The image
// is specified by imageName, and the container will be given the name contextName.
// If the useCached flag is set, the function will skip downloading the image
// from the internet. The function outputs progress messages to the command-line
// as it runs. If any errors are encountered, they will be printed to the
// command-line and the program will exit.
func (c *MssqlBase) createContainer(imageName string, contextName string) {
	output := c.Cmd.Output()
<<<<<<< HEAD
	controller := container.NewController()
=======

>>>>>>> 9e745c0e
	saPassword := c.generatePassword()
	userName := pal.UserName()
	password := c.generatePassword()

	contextName = config.FindUniqueContextName(contextName, userName)

	if c.port == 0 {
		c.port = config.FindFreePort(1433)
	}

	// Do an early exit if url doesn't exist
	var useDatabase ingest.Ingest
	if c.useDatabaseUrl != "" {
		useDatabase = c.verifyUseSourceFileExists(controller, output)
	}

	if c.defaultDatabase != "" {
		if !c.validateDbName(c.defaultDatabase) {
			output.Fatalf(localizer.Sprintf("--database %q contains non-ASCII chars and/or quotes", c.defaultDatabase))
		}
	}

<<<<<<< HEAD
=======
	controller := container.NewController()

	// If an add-on is specified, and no network name, then set a default network name
	if c.addOn != "" && c.network == "" {
		c.network = "sqlcmd-" + contextName + "-network"
	}

	if c.network != "" {
		// Create a docker network
		if !controller.NetworkExists(c.network) {
			output.Info(localizer.Sprintf("Creating %q, to enable cross container communication for add-ons", c.network))
			controller.NetworkCreate(c.network)
		}
	}

	// Very strange issue that we need to work here.  If we are using add-on containers
	// we have to specify the name of the mssql container!
	// Details in this bug/DCR here:
	//		https://github.com/moby/moby/issues/45183
	if c.name == "" {
		c.name = contextName + "-container"
	}

>>>>>>> 9e745c0e
	if !c.useCached {
		c.downloadImage(imageName, output, controller)
	}

<<<<<<< HEAD
	runOptions := container.RunOptions{
		Port:         c.port,
		Name:         c.name,
		Hostname:     c.hostname,
		Architecture: c.architecture,
		Os:           c.os}

	runOptions.Env = []string{
		"ACCEPT_EULA=Y",
		fmt.Sprintf("MSSQL_SA_PASSWORD=%s", saPassword),
		fmt.Sprintf("MSSQL_COLLATION=%s", c.collation)}

	output.Infof(localizer.Sprintf("Starting %v", imageName))

	containerId := controller.ContainerRun(
		imageName,
		runOptions,
=======
	output.Info(localizer.Sprintf("Starting %q", imageName))
	containerId := controller.ContainerRun(
		imageName,
		env,
		nil,
		1433,
		c.port,
		c.name,
		c.hostname,
		c.architecture,
		c.os,
		c.network,
		[]string{},
		false,
>>>>>>> 9e745c0e
	)
	previousContextName := config.CurrentContextName()

	// Save the config now, so user can uninstall/delete, even if mssql in the container
	// fails to start
<<<<<<< HEAD
	contextOptions := config.ContextOptions{
		ImageName:          imageName,
		PortNumber:         c.port,
		ContainerId:        containerId,
		Username:           pal.UserName(),
		Password:           c.generatePassword(),
		PasswordEncryption: c.passwordEncryption}
	config.AddContextWithContainer(contextName, contextOptions)

	output.Infof(
		localizer.Sprintf("Created context %q in \"%s\", configuring user account",
=======
	config.AddContextWithContainer(
		imageName,
		contextName,
		c.port,
		containerId,
		userName,
		password,
		c.passwordEncryption,
		c.network,
	)

	output.Info(
		localizer.Sprintf("Created context %q in \"%s\", configuring user account...",
>>>>>>> 9e745c0e
			config.CurrentContextName(),
			config.GetConfigFileUsed()))

	controller.ContainerWaitForLogEntry(containerId, c.errorLogEntryToWaitFor)

	output.Info(
		localizer.Sprintf("Disabled %q account (and rotated %q password). Creating user %q",
			"sa",
			"sa",
			contextOptions.Username))

	endpoint, _ := config.CurrentContext()

	// Connect to the instance as `sa` so we can create a new user
	//
	// For Unit Testing we use the Docker Hello World container, which
	// starts much faster than the SQL Server container!
	sqlOptions := sql.SqlOptions{}
	if c.errorLogEntryToWaitFor == "Hello from Docker!" {
		sqlOptions.UnitTesting = true
	}
	c.sql = sql.NewSql(sqlOptions)

	saUser := &sqlconfig.User{
		AuthenticationType: "basic",
		BasicAuth: &sqlconfig.BasicAuthDetails{
			Username:           "sa",
			PasswordEncryption: c.passwordEncryption,
			Password:           secret.Encode(saPassword, c.passwordEncryption)},
		Name: "sa"}

<<<<<<< HEAD
	// Connect to master database on SQL Server in the container as `sa`
	c.sql.Connect(endpoint, saUser, sql.ConnectOptions{Database: "master"})
=======
	c.sql.Connect(
		endpoint,
		saUser,
		sql.ConnectOptions{Database: "master", Interactive: false},
	)
>>>>>>> 9e745c0e

	// Create a new (non-sa) SQL Server user
	c.createUser(contextOptions.Username, contextOptions.Password)

	// Download and restore/attach etc. DB if asked
	if useDatabase != nil {
		if useDatabase.IsRemoteUrl() {
			output.Infof("Downloading %q to container", useDatabase.UrlFilename())
		} else {
			output.Infof("Copying %q to container", useDatabase.UrlFilename())
		}
		useDatabase.CopyToContainer(containerId)

<<<<<<< HEAD
		if useDatabase.IsExtractionNeeded() {
			output.Infof("Extracting files from %q archive", useDatabase.UrlFilename())
			useDatabase.Extract()
		}

		output.Infof("Bringing database %q online", useDatabase.DatabaseName())
		useDatabase.BringOnline(c.sql.Query, contextOptions.Username, contextOptions.Password)
=======
	dabPort := 0
	if c.addOn == "dab" {
		dabImageName := "mcr.microsoft.com/azure-databases/data-api-builder"

		if !c.useCached {
			c.downloadImage(dabImageName, output, controller)
		}

		dabEnv := []string{
			fmt.Sprintf("CONN_STRING=Server=%s;Database=%s;User ID=%s;Password=%s;TrustServerCertificate=true",
				c.name,
				c.defaultDatabase,
				userName,
				password),
		}

		dabPort = config.FindFreePort(5001)

		addOnContainerId := controller.ContainerRun(
			dabImageName,
			dabEnv,
			nil,
			5000,
			dabPort,
			"",
			"",
			c.architecture,
			c.os,
			c.network,
			[]string{},
			false,
		)

		contextName := config.CurrentContextName()

		// Save add-on details to config file now, so it can be deleted even
		// if something below fails
		config.AddAddOn(
			contextName,
			"dab",
			addOnContainerId,
			dabImageName,
			"127.0.0.1",
			dabPort)

		controller.DownloadFile(
			addOnContainerId,
			c.addOnUse,
			"/App",
		)

		// Restart the container, now that the dab-config file is there
		controller.ContainerStop(addOnContainerId)
		controller.ContainerStart(addOnContainerId)
	}

	hints := [][]string{}

	// TODO: sqlcmd open ads only supported on Windows and Mac right now, add Linux support
	if runtime.GOOS == "windows" || runtime.GOOS == "darwin" {
		hints = append(hints, []string{localizer.Sprintf("Open in Azure Data Studio"), "sqlcmd open ads"})
>>>>>>> 9e745c0e
	}

	if c.openTool == "" {
		hints := [][]string{}

		// TODO: sqlcmd open ads only support on Windows right now, add Mac support
		if runtime.GOOS == "windows" || runtime.GOOS == "darwin" {
			hints = append(hints, []string{localizer.Sprintf("Open in Azure Data Studio"), "sqlcmd open ads"})
		}

		hints = append(hints, []string{localizer.Sprintf("Run a query"), "sqlcmd query \"SELECT @@version\""})
		hints = append(hints, []string{localizer.Sprintf("Start interactive session"), "sqlcmd query"})

		if previousContextName != "" {
			hints = append(
				hints,
				[]string{localizer.Sprintf("Change current context"), fmt.Sprintf(
					"sqlcmd config use-context %v",
					previousContextName,
				)},
			)
		}

		hints = append(hints, []string{localizer.Sprintf("View sqlcmd configuration"), "sqlcmd config view"})
		hints = append(hints, []string{localizer.Sprintf("See connection strings"), "sqlcmd config connection-strings"})
		hints = append(hints, []string{localizer.Sprintf("Remove"), "sqlcmd delete"})

		output.InfofWithHintExamples(hints,
			localizer.Sprintf("Now ready for client connections on port %d",
				c.port),
		)
	}

	if c.openTool == "ads" {
		ads := open.Ads{}
		ads.SetCrossCuttingConcerns(dependency.Options{
			EndOfLine: pal.LineBreak(),
			Output:    c.Output(),
		})

		user := &sqlconfig.User{
			AuthenticationType: "basic",
			BasicAuth: &sqlconfig.BasicAuthDetails{
				Username:           contextOptions.Username,
				PasswordEncryption: c.passwordEncryption,
				Password:           secret.Encode(contextOptions.Password, c.passwordEncryption)},
			Name: contextOptions.Username}

		ads.PersistCredentialForAds(endpoint.EndpointDetails.Address, endpoint, user)

		output := c.Output()
		args := []string{"-r", fmt.Sprintf("--server=%s", fmt.Sprintf(
			"%s,%d",
			"127.0.0.1",
			c.port))}

		args = append(args, fmt.Sprintf("--user=%s",
			strings.Replace(contextOptions.Username, `"`, `\"`, -1)))

		tool := tools.NewTool("ads")
		if !tool.IsInstalled() {
			output.Fatalf(tool.HowToInstall())
		}

<<<<<<< HEAD
		_, err := tool.Run(args)
		c.CheckErr(err)
	}
=======
	if c.addOn == "dab" {
		hints = append(hints, []string{
			localizer.Sprintf("Data API Builder (DAB) Health Status"),
			fmt.Sprintf("curl -s http://localhost:%d", dabPort),
		})
	}

	if c.addOn == "dab" {
		output.Info(localizer.Sprintf("Now ready for DAB connections on port %d",
			dabPort),
		)
	}
	output.InfoWithHintExamples(hints,
		localizer.Sprintf("Now ready for SQL connections on port %d",
			c.port),
	)
>>>>>>> 9e745c0e
}

func (c *MssqlBase) verifyUseSourceFileExists(
	controller *container.Controller,
	output *output.Output) (useDatabase ingest.Ingest) {
	useDatabase = ingest.NewIngest(c.useDatabaseUrl, controller, ingest.IngestOptions{
		Mechanism: c.useMechanism,
	})

	if !useDatabase.IsValidFileExtension() {
		output.FatalWithHints(
			[]string{
				fmt.Sprintf(
					localizer.Sprintf("--use must be a path to a file with a %q extension"),
					ingest.ValidFileExtensions(),
				),
			},
			localizer.Sprintf("%q is not a valid file extension for --use flag"), useDatabase.UserProvidedFileExt())
	}

	if useDatabase.IsRemoteUrl() && !useDatabase.IsValidScheme() {
		output.FatalfWithHints(
			[]string{
				fmt.Sprintf(
					localizer.Sprintf("--use URL must one of %q"),
					strings.Join(useDatabase.ValidSchemes(), ", "),
				),
			},
			localizer.Sprintf("%q is not a valid URL for --use flag", c.useDatabaseUrl))
	}

<<<<<<< HEAD
	if !useDatabase.SourceFileExists() {
		output.FatalfWithHints(
			[]string{localizer.Sprintf("File does not exist at URL %q", c.useDatabaseUrl)},
			"Unable to download file")
=======
	// At the moment we only support attaching .bak files, but we should
	// support .bacpacs and .mdfs in the future
	if _, file := filepath.Split(u.Path); filepath.Ext(file) != ".bak" && filepath.Ext(file) != ".sql" {
		output.FatalWithHints(
			[]string{
				localizer.Sprintf("--using file URL must be a .bak file"),
			},
			localizer.Sprintf("Invalid --using file type"))
>>>>>>> 9e745c0e
	}
	return useDatabase
}

// createUser creates a user (non-sa) and assigns the sysadmin role
// to the user. It also creates a default database with the provided name
// and assigns the default database to the user. Finally, it disables
// the sa account and rotates the sa password for security reasons.
func (c *MssqlBase) createUser(
	userName string,
	password string,
) {
	output := c.Cmd.Output()

	defaultDatabase := "master"

	if c.defaultDatabase != "" {
		defaultDatabase = c.defaultDatabase

		// Create the default database, if it isn't a downloaded database
<<<<<<< HEAD
		output.Infof(localizer.Sprintf("Creating default database [%s]", defaultDatabase))
		c.sql.Query(fmt.Sprintf("CREATE DATABASE [%s]", defaultDatabase))
=======
		output.Info(localizer.Sprintf("Creating default database %q", defaultDatabase))
		c.query(fmt.Sprintf("CREATE DATABASE [%s]", defaultDatabase))
>>>>>>> 9e745c0e
	}

	const createLogin = `CREATE LOGIN [%s]
WITH PASSWORD=N'%s',
DEFAULT_DATABASE=[%s],
CHECK_EXPIRATION=OFF,
CHECK_POLICY=OFF`
	const addSrvRoleMember = `EXEC master..sp_addsrvrolemember
@loginame = N'%s',
@rolename = N'sysadmin'`

	if c.defaultDatabase != "" {
		defaultDatabase = c.defaultDatabase

		// Create the default database, if it isn't a downloaded database
		output.Infof("Creating default database [%s]", defaultDatabase)
		c.sql.Query(fmt.Sprintf("CREATE DATABASE [%s]", defaultDatabase))
	}

	c.sql.Query(fmt.Sprintf(createLogin, userName, password, defaultDatabase))
	c.sql.Query(fmt.Sprintf(addSrvRoleMember, userName))

	// Correct safety protocol is to rotate the sa password, because the first
	// sa password has been in the docker environment (as SA_PASSWORD)
	c.sql.Query(fmt.Sprintf("ALTER LOGIN [sa] WITH PASSWORD = N'%s';",
		c.generatePassword()))
	c.sql.Query("ALTER LOGIN [sa] DISABLE")

	if c.defaultDatabase != "" {
		c.sql.Query(fmt.Sprintf("ALTER AUTHORIZATION ON DATABASE::[%s] TO %s",
			defaultDatabase, userName))
	}
}

<<<<<<< HEAD
=======
func getDbNameAsIdentifier(dbName string) string {
	escapedDbNAme := strings.ReplaceAll(dbName, "'", "''")
	return strings.ReplaceAll(escapedDbNAme, "]", "]]")
}

func getDbNameAsNonIdentifier(dbName string) string {
	return strings.ReplaceAll(dbName, "]", "]]")
}

// parseDbName returns the databaseName from --using arg
// It sets database name to the specified database name
// or in absence of it, it is set to the filename without
// extension.
func parseDbName(usingDbUrl string) string {
	u, _ := url.Parse(usingDbUrl)
	dbToken := path.Base(u.Path)
	if dbToken != "." && dbToken != "/" {
		lastIdx := strings.LastIndex(dbToken, ".bak")
		if lastIdx != -1 {
			//Get file name without extension
			fileName := dbToken[0:lastIdx]
			lastIdx += 5
			if lastIdx >= len(dbToken) {
				return fileName
			}
			//Return database name if it was specified
			return dbToken[lastIdx:]
		}
	}
	return ""
}

func extractUrl(usingArg string) string {
	urlEndIdx := strings.LastIndex(usingArg, ".bak")
	if urlEndIdx != -1 {
		return usingArg[0:(urlEndIdx + 4)]
	}
	return usingArg
}

func (c *MssqlBase) downloadAndRestoreDb(
	controller *container.Controller,
	containerId string,
	userName string,
) {
	output := c.Cmd.Output()
	databaseName := parseDbName(c.usingDatabaseUrl)
	databaseUrl := extractUrl(c.usingDatabaseUrl)

	_, file := filepath.Split(databaseUrl)

	// Download file from URL into container
	output.Info(localizer.Sprintf("Downloading %q", file))

	temporaryFolder := "/var/opt/mssql/backup"

	controller.DownloadFile(
		containerId,
		databaseUrl,
		temporaryFolder,
	)

	if filepath.Ext(file) == ".sql" {
		output.Info(localizer.Sprintf("Executing .sql file %s", c.usingDatabaseUrl))
		c.sql.ExecuteSqlFile("c:\\temp\\SQLQuery_1.sql")
	} else {

		// Restore database from file
		output.Info(localizer.Sprintf("Restoring database %s", databaseName))

		dbNameAsIdentifier := getDbNameAsIdentifier(databaseName)
		dbNameAsNonIdentifier := getDbNameAsNonIdentifier(databaseName)

		text := `SET NOCOUNT ON;

-- Build a SQL Statement to restore any .bak file to the Linux filesystem
DECLARE @sql NVARCHAR(max)

-- This table definition works since SQL Server 2017, therefore 
-- works for all SQL Server containers (which started in 2017)
DECLARE @fileListTable TABLE (
    [LogicalName]           NVARCHAR(128),
    [PhysicalName]          NVARCHAR(260),
    [Type]                  CHAR(1),
    [FileGroupName]         NVARCHAR(128),
    [Size]                  NUMERIC(20,0),
    [MaxSize]               NUMERIC(20,0),
    [FileID]                BIGINT,
    [CreateLSN]             NUMERIC(25,0),
    [DropLSN]               NUMERIC(25,0),
    [UniqueID]              UNIQUEIDENTIFIER,
    [ReadOnlyLSN]           NUMERIC(25,0),
    [ReadWriteLSN]          NUMERIC(25,0),
    [BackupSizeInBytes]     BIGINT,
    [SourceBlockSize]       INT,
    [FileGroupID]           INT,
    [LogGroupGUID]          UNIQUEIDENTIFIER,
    [DifferentialBaseLSN]   NUMERIC(25,0),
    [DifferentialBaseGUID]  UNIQUEIDENTIFIER,
    [IsReadOnly]            BIT,
    [IsPresent]             BIT,
    [TDEThumbprint]         VARBINARY(32),
    [SnapshotURL]           NVARCHAR(360)
)

INSERT INTO @fileListTable
EXEC('RESTORE FILELISTONLY FROM DISK = ''%s/%s''')
SET @sql = 'RESTORE DATABASE [%s] FROM DISK = ''%s/%s'' WITH '
SELECT @sql = @sql + char(13) + ' MOVE ''' + LogicalName + ''' TO ''/var/opt/mssql/' + LogicalName + '.' + RIGHT(PhysicalName,CHARINDEX('\',PhysicalName)) + ''','
FROM @fileListTable
WHERE IsPresent = 1
SET @sql = SUBSTRING(@sql, 1, LEN(@sql)-1)
EXEC(@sql)`

		c.query(fmt.Sprintf(text, temporaryFolder, file, dbNameAsIdentifier, temporaryFolder, file))

		alterDefaultDb := fmt.Sprintf(
			"ALTER LOGIN [%s] WITH DEFAULT_DATABASE = [%s]",
			userName,
			dbNameAsNonIdentifier)
		c.query(alterDefaultDb)
	}
}

>>>>>>> 9e745c0e
func (c *MssqlBase) downloadImage(
	imageName string,
	output *output.Output,
	controller *container.Controller,
) {
	output.Info(localizer.Sprintf("Downloading %q", imageName))
	err := controller.EnsureImage(imageName)
	if err != nil || c.unitTesting {
		output.FatalErrorWithHints(
			err,
			[]string{
				localizer.Sprintf("Is a container runtime installed on this machine (e.g. Podman or Docker)?") + pal.LineBreak() +
					localizer.Sprintf("\tIf not, download desktop engine from:") + pal.LineBreak() +
					"\t\thttps://podman-desktop.io/" + pal.LineBreak() +
					localizer.Sprintf("\t\tor") + pal.LineBreak() +
					"\t\thttps://docs.docker.com/get-docker/",
				localizer.Sprintf("Is a container runtime running?  (Try `%s` or `%s` (list containers), does it return without error?)", localizer.PodmanPsCommand, localizer.DockerPsCommand),
				localizer.Sprintf("If `podman ps` or `docker ps` works, try downloading the image with:"+pal.LineBreak()+
					"\t`podman|docker pull %s`", imageName)},
			localizer.Sprintf("Unable to download image %s", imageName))
	}
}

func (c *MssqlBase) generatePassword() (password string) {
	password = secret.Generate(
		c.passwordLength,
		c.passwordMinSpecial,
		c.passwordMinNumber,
		c.passwordMinUpper,
		c.passwordSpecialCharSet)

	return
}

// validateDbName checks if the database name is something that is likely
// to work seamlessly through all tools, connection strings etc.
//
// TODO: Right now this is any ASCII char except for quotes,
// but this needs to be opened up for Kanji characters etc. with a full test suite
// to ensure the database name is valid in all the places it is passed to.
func (c *MssqlBase) validateDbName(s string) bool {
	for _, b := range []byte(s) {
		if b > 127 {
			return false
		}
	}
	return !strings.ContainsAny(s, "'\"`'")
}<|MERGE_RESOLUTION|>--- conflicted
+++ resolved
@@ -56,18 +56,15 @@
 
 	port int
 
-<<<<<<< HEAD
 	useDatabaseUrl string
 	useMechanism   string
 
 	openTool string
 	openFile string
-=======
-	usingDatabaseUrl string
-	network          string
-	addOn            string
-	addOnUse         string
->>>>>>> 9e745c0e
+
+	network  string
+	addOn    string
+	addOnUse string
 
 	unitTesting bool
 
@@ -111,7 +108,6 @@
 
 	addFlag(cmdparser.FlagOptions{
 		String:    &c.defaultDatabase,
-<<<<<<< HEAD
 		Name:      "user-database",
 		Shorthand: "u",
 		Hidden:    true,
@@ -120,8 +116,6 @@
 
 	addFlag(cmdparser.FlagOptions{
 		String:    &c.defaultDatabase,
-=======
->>>>>>> 9e745c0e
 		Name:      "database",
 		Shorthand: "d",
 		Usage:     localizer.Sprintf("Create a user database and set it as the default for login"),
@@ -238,7 +232,6 @@
 	addFlag(cmdparser.FlagOptions{
 		String:        &c.useDatabaseUrl,
 		DefaultString: "",
-<<<<<<< HEAD
 		Name:          "using",
 		Hidden:        true,
 		Usage:         localizer.Sprintf("[DEPRECATED use --use] Download %q and use database", ingest.ValidFileExtensions()),
@@ -270,10 +263,6 @@
 		DefaultString: "",
 		Name:          "open-file",
 		Usage:         localizer.Sprintf("Open file in tool e.g. https://aks.ms/adventureworks-demo.sql"),
-=======
-		Name:          "use",
-		Usage:         localizer.Sprintf("Download (into container) and attach database (.bak) from URL"),
->>>>>>> 9e745c0e
 	})
 
 	addFlag(cmdparser.FlagOptions{
@@ -337,11 +326,7 @@
 // command-line and the program will exit.
 func (c *MssqlBase) createContainer(imageName string, contextName string) {
 	output := c.Cmd.Output()
-<<<<<<< HEAD
 	controller := container.NewController()
-=======
-
->>>>>>> 9e745c0e
 	saPassword := c.generatePassword()
 	userName := pal.UserName()
 	password := c.generatePassword()
@@ -364,10 +349,6 @@
 		}
 	}
 
-<<<<<<< HEAD
-=======
-	controller := container.NewController()
-
 	// If an add-on is specified, and no network name, then set a default network name
 	if c.addOn != "" && c.network == "" {
 		c.network = "sqlcmd-" + contextName + "-network"
@@ -376,7 +357,7 @@
 	if c.network != "" {
 		// Create a docker network
 		if !controller.NetworkExists(c.network) {
-			output.Info(localizer.Sprintf("Creating %q, to enable cross container communication for add-ons", c.network))
+			output.Info(localizer.Sprintf("Creating %q, for add-on cross container communication", c.network))
 			controller.NetworkCreate(c.network)
 		}
 	}
@@ -389,77 +370,47 @@
 		c.name = contextName + "-container"
 	}
 
->>>>>>> 9e745c0e
 	if !c.useCached {
 		c.downloadImage(imageName, output, controller)
 	}
 
-<<<<<<< HEAD
 	runOptions := container.RunOptions{
+		PortInternal: 1433,
 		Port:         c.port,
 		Name:         c.name,
 		Hostname:     c.hostname,
 		Architecture: c.architecture,
-		Os:           c.os}
+		Os:           c.os,
+		Network:      c.network,
+	}
 
 	runOptions.Env = []string{
 		"ACCEPT_EULA=Y",
 		fmt.Sprintf("MSSQL_SA_PASSWORD=%s", saPassword),
 		fmt.Sprintf("MSSQL_COLLATION=%s", c.collation)}
 
-	output.Infof(localizer.Sprintf("Starting %v", imageName))
+	output.Info(localizer.Sprintf("Starting %q", imageName))
 
 	containerId := controller.ContainerRun(
 		imageName,
 		runOptions,
-=======
-	output.Info(localizer.Sprintf("Starting %q", imageName))
-	containerId := controller.ContainerRun(
-		imageName,
-		env,
-		nil,
-		1433,
-		c.port,
-		c.name,
-		c.hostname,
-		c.architecture,
-		c.os,
-		c.network,
-		[]string{},
-		false,
->>>>>>> 9e745c0e
 	)
 	previousContextName := config.CurrentContextName()
 
 	// Save the config now, so user can uninstall/delete, even if mssql in the container
 	// fails to start
-<<<<<<< HEAD
 	contextOptions := config.ContextOptions{
 		ImageName:          imageName,
 		PortNumber:         c.port,
 		ContainerId:        containerId,
 		Username:           pal.UserName(),
 		Password:           c.generatePassword(),
-		PasswordEncryption: c.passwordEncryption}
+		PasswordEncryption: c.passwordEncryption,
+		Network:            c.network}
 	config.AddContextWithContainer(contextName, contextOptions)
 
 	output.Infof(
 		localizer.Sprintf("Created context %q in \"%s\", configuring user account",
-=======
-	config.AddContextWithContainer(
-		imageName,
-		contextName,
-		c.port,
-		containerId,
-		userName,
-		password,
-		c.passwordEncryption,
-		c.network,
-	)
-
-	output.Info(
-		localizer.Sprintf("Created context %q in \"%s\", configuring user account...",
->>>>>>> 9e745c0e
 			config.CurrentContextName(),
 			config.GetConfigFileUsed()))
 
@@ -491,16 +442,12 @@
 			Password:           secret.Encode(saPassword, c.passwordEncryption)},
 		Name: "sa"}
 
-<<<<<<< HEAD
 	// Connect to master database on SQL Server in the container as `sa`
-	c.sql.Connect(endpoint, saUser, sql.ConnectOptions{Database: "master"})
-=======
 	c.sql.Connect(
 		endpoint,
 		saUser,
 		sql.ConnectOptions{Database: "master", Interactive: false},
 	)
->>>>>>> 9e745c0e
 
 	// Create a new (non-sa) SQL Server user
 	c.createUser(contextOptions.Username, contextOptions.Password)
@@ -514,15 +461,43 @@
 		}
 		useDatabase.CopyToContainer(containerId)
 
-<<<<<<< HEAD
 		if useDatabase.IsExtractionNeeded() {
 			output.Infof("Extracting files from %q archive", useDatabase.UrlFilename())
 			useDatabase.Extract()
 		}
 
-		output.Infof("Bringing database %q online", useDatabase.DatabaseName())
-		useDatabase.BringOnline(c.sql.Query, contextOptions.Username, contextOptions.Password)
-=======
+		output.Infof("Bringing database %q online (%s)", useDatabase.DatabaseName(), useDatabase.OnlineMethod())
+
+		// Connect to master, unless a default database was specified (at this point the default database
+		// has not been set yet, so we need to specify it in the -d statement
+		databaseToConnectTo := "master"
+		if c.defaultDatabase != "" {
+			databaseToConnectTo = c.defaultDatabase
+		}
+		if useDatabase.OnlineMethod() == "script" {
+			runSqlcmdInContainer := func(query string) {
+				cmd := []string{
+					"/opt/mssql-tools/bin/sqlcmd",
+					"-S",
+					"localhost",
+					"-U",
+					contextOptions.Username,
+					"-P",
+					contextOptions.Password,
+					"-d",
+					databaseToConnectTo,
+					"-i",
+					"/var/opt/mssql/backup/" + useDatabase.UrlFilename(),
+				}
+
+				controller.RunCmdInContainer(containerId, cmd, container.ExecOptions{})
+			}
+			useDatabase.BringOnline(runSqlcmdInContainer, contextOptions.Username, contextOptions.Password)
+		} else {
+			useDatabase.BringOnline(c.sql.Query, contextOptions.Username, contextOptions.Password)
+		}
+	}
+
 	dabPort := 0
 	if c.addOn == "dab" {
 		dabImageName := "mcr.microsoft.com/azure-databases/data-api-builder"
@@ -541,19 +516,18 @@
 
 		dabPort = config.FindFreePort(5001)
 
+		dabRunOptions := container.RunOptions{
+			Env:          dabEnv,
+			PortInternal: 5000,
+			Port:         dabPort,
+			Architecture: c.architecture,
+			Os:           c.os,
+			Network:      c.network,
+		}
+
 		addOnContainerId := controller.ContainerRun(
 			dabImageName,
-			dabEnv,
-			nil,
-			5000,
-			dabPort,
-			"",
-			"",
-			c.architecture,
-			c.os,
-			c.network,
-			[]string{},
-			false,
+			dabRunOptions,
 		)
 
 		contextName := config.CurrentContextName()
@@ -568,6 +542,7 @@
 			"127.0.0.1",
 			dabPort)
 
+		// Download the dab-config file to the container
 		controller.DownloadFile(
 			addOnContainerId,
 			c.addOnUse,
@@ -579,18 +554,48 @@
 		controller.ContainerStart(addOnContainerId)
 	}
 
-	hints := [][]string{}
-
-	// TODO: sqlcmd open ads only supported on Windows and Mac right now, add Linux support
-	if runtime.GOOS == "windows" || runtime.GOOS == "darwin" {
-		hints = append(hints, []string{localizer.Sprintf("Open in Azure Data Studio"), "sqlcmd open ads"})
->>>>>>> 9e745c0e
+	if c.openTool == "ads" {
+		ads := open.Ads{}
+		ads.SetCrossCuttingConcerns(dependency.Options{
+			EndOfLine: pal.LineBreak(),
+			Output:    c.Output(),
+		})
+
+		user := &sqlconfig.User{
+			AuthenticationType: "basic",
+			BasicAuth: &sqlconfig.BasicAuthDetails{
+				Username:           contextOptions.Username,
+				PasswordEncryption: c.passwordEncryption,
+				Password:           secret.Encode(contextOptions.Password, c.passwordEncryption)},
+			Name: contextOptions.Username}
+
+		ads.PersistCredentialForAds(endpoint.EndpointDetails.Address, endpoint, user)
+
+		output := c.Output()
+		args := []string{"-r", fmt.Sprintf("--server=%s", fmt.Sprintf(
+			"%s,%d",
+			"127.0.0.1",
+			c.port))}
+
+		args = append(args, fmt.Sprintf("--user=%s",
+			strings.Replace(contextOptions.Username, `"`, `\"`, -1)))
+
+		tool := tools.NewTool("ads")
+		if !tool.IsInstalled() {
+			output.Fatalf(tool.HowToInstall())
+		}
+
+		// BUGBUG: This should come from: displayPreLaunchInfo
+		output.Info(localizer.Sprintf("Press Ctrl+C to exit this process..."))
+
+		_, err := tool.Run(args)
+		c.CheckErr(err)
 	}
 
 	if c.openTool == "" {
 		hints := [][]string{}
 
-		// TODO: sqlcmd open ads only support on Windows right now, add Mac support
+		// TODO: sqlcmd open ads only supported on Windows and Mac right now, add Linux support
 		if runtime.GOOS == "windows" || runtime.GOOS == "darwin" {
 			hints = append(hints, []string{localizer.Sprintf("Open in Azure Data Studio"), "sqlcmd open ads"})
 		}
@@ -612,65 +617,24 @@
 		hints = append(hints, []string{localizer.Sprintf("See connection strings"), "sqlcmd config connection-strings"})
 		hints = append(hints, []string{localizer.Sprintf("Remove"), "sqlcmd delete"})
 
+		if c.addOn == "dab" {
+			hints = append(hints, []string{
+				localizer.Sprintf("Data API Builder (DAB) Health Status"),
+				fmt.Sprintf("curl -s http://localhost:%d", dabPort),
+			})
+		}
+
+		if c.addOn == "dab" {
+			output.Info(localizer.Sprintf("Now ready for DAB connections on port %d",
+				dabPort),
+			)
+		}
+
 		output.InfofWithHintExamples(hints,
-			localizer.Sprintf("Now ready for client connections on port %d",
+			localizer.Sprintf("Now ready for SQL connections on port %d",
 				c.port),
 		)
 	}
-
-	if c.openTool == "ads" {
-		ads := open.Ads{}
-		ads.SetCrossCuttingConcerns(dependency.Options{
-			EndOfLine: pal.LineBreak(),
-			Output:    c.Output(),
-		})
-
-		user := &sqlconfig.User{
-			AuthenticationType: "basic",
-			BasicAuth: &sqlconfig.BasicAuthDetails{
-				Username:           contextOptions.Username,
-				PasswordEncryption: c.passwordEncryption,
-				Password:           secret.Encode(contextOptions.Password, c.passwordEncryption)},
-			Name: contextOptions.Username}
-
-		ads.PersistCredentialForAds(endpoint.EndpointDetails.Address, endpoint, user)
-
-		output := c.Output()
-		args := []string{"-r", fmt.Sprintf("--server=%s", fmt.Sprintf(
-			"%s,%d",
-			"127.0.0.1",
-			c.port))}
-
-		args = append(args, fmt.Sprintf("--user=%s",
-			strings.Replace(contextOptions.Username, `"`, `\"`, -1)))
-
-		tool := tools.NewTool("ads")
-		if !tool.IsInstalled() {
-			output.Fatalf(tool.HowToInstall())
-		}
-
-<<<<<<< HEAD
-		_, err := tool.Run(args)
-		c.CheckErr(err)
-	}
-=======
-	if c.addOn == "dab" {
-		hints = append(hints, []string{
-			localizer.Sprintf("Data API Builder (DAB) Health Status"),
-			fmt.Sprintf("curl -s http://localhost:%d", dabPort),
-		})
-	}
-
-	if c.addOn == "dab" {
-		output.Info(localizer.Sprintf("Now ready for DAB connections on port %d",
-			dabPort),
-		)
-	}
-	output.InfoWithHintExamples(hints,
-		localizer.Sprintf("Now ready for SQL connections on port %d",
-			c.port),
-	)
->>>>>>> 9e745c0e
 }
 
 func (c *MssqlBase) verifyUseSourceFileExists(
@@ -702,21 +666,10 @@
 			localizer.Sprintf("%q is not a valid URL for --use flag", c.useDatabaseUrl))
 	}
 
-<<<<<<< HEAD
 	if !useDatabase.SourceFileExists() {
 		output.FatalfWithHints(
 			[]string{localizer.Sprintf("File does not exist at URL %q", c.useDatabaseUrl)},
 			"Unable to download file")
-=======
-	// At the moment we only support attaching .bak files, but we should
-	// support .bacpacs and .mdfs in the future
-	if _, file := filepath.Split(u.Path); filepath.Ext(file) != ".bak" && filepath.Ext(file) != ".sql" {
-		output.FatalWithHints(
-			[]string{
-				localizer.Sprintf("--using file URL must be a .bak file"),
-			},
-			localizer.Sprintf("Invalid --using file type"))
->>>>>>> 9e745c0e
 	}
 	return useDatabase
 }
@@ -729,23 +682,6 @@
 	userName string,
 	password string,
 ) {
-	output := c.Cmd.Output()
-
-	defaultDatabase := "master"
-
-	if c.defaultDatabase != "" {
-		defaultDatabase = c.defaultDatabase
-
-		// Create the default database, if it isn't a downloaded database
-<<<<<<< HEAD
-		output.Infof(localizer.Sprintf("Creating default database [%s]", defaultDatabase))
-		c.sql.Query(fmt.Sprintf("CREATE DATABASE [%s]", defaultDatabase))
-=======
-		output.Info(localizer.Sprintf("Creating default database %q", defaultDatabase))
-		c.query(fmt.Sprintf("CREATE DATABASE [%s]", defaultDatabase))
->>>>>>> 9e745c0e
-	}
-
 	const createLogin = `CREATE LOGIN [%s]
 WITH PASSWORD=N'%s',
 DEFAULT_DATABASE=[%s],
@@ -755,11 +691,14 @@
 @loginame = N'%s',
 @rolename = N'sysadmin'`
 
+	output := c.Cmd.Output()
+	defaultDatabase := "master"
+
 	if c.defaultDatabase != "" {
 		defaultDatabase = c.defaultDatabase
 
 		// Create the default database, if it isn't a downloaded database
-		output.Infof("Creating default database [%s]", defaultDatabase)
+		output.Infof(localizer.Sprintf("Creating default database %q", defaultDatabase))
 		c.sql.Query(fmt.Sprintf("CREATE DATABASE [%s]", defaultDatabase))
 	}
 
@@ -778,133 +717,6 @@
 	}
 }
 
-<<<<<<< HEAD
-=======
-func getDbNameAsIdentifier(dbName string) string {
-	escapedDbNAme := strings.ReplaceAll(dbName, "'", "''")
-	return strings.ReplaceAll(escapedDbNAme, "]", "]]")
-}
-
-func getDbNameAsNonIdentifier(dbName string) string {
-	return strings.ReplaceAll(dbName, "]", "]]")
-}
-
-// parseDbName returns the databaseName from --using arg
-// It sets database name to the specified database name
-// or in absence of it, it is set to the filename without
-// extension.
-func parseDbName(usingDbUrl string) string {
-	u, _ := url.Parse(usingDbUrl)
-	dbToken := path.Base(u.Path)
-	if dbToken != "." && dbToken != "/" {
-		lastIdx := strings.LastIndex(dbToken, ".bak")
-		if lastIdx != -1 {
-			//Get file name without extension
-			fileName := dbToken[0:lastIdx]
-			lastIdx += 5
-			if lastIdx >= len(dbToken) {
-				return fileName
-			}
-			//Return database name if it was specified
-			return dbToken[lastIdx:]
-		}
-	}
-	return ""
-}
-
-func extractUrl(usingArg string) string {
-	urlEndIdx := strings.LastIndex(usingArg, ".bak")
-	if urlEndIdx != -1 {
-		return usingArg[0:(urlEndIdx + 4)]
-	}
-	return usingArg
-}
-
-func (c *MssqlBase) downloadAndRestoreDb(
-	controller *container.Controller,
-	containerId string,
-	userName string,
-) {
-	output := c.Cmd.Output()
-	databaseName := parseDbName(c.usingDatabaseUrl)
-	databaseUrl := extractUrl(c.usingDatabaseUrl)
-
-	_, file := filepath.Split(databaseUrl)
-
-	// Download file from URL into container
-	output.Info(localizer.Sprintf("Downloading %q", file))
-
-	temporaryFolder := "/var/opt/mssql/backup"
-
-	controller.DownloadFile(
-		containerId,
-		databaseUrl,
-		temporaryFolder,
-	)
-
-	if filepath.Ext(file) == ".sql" {
-		output.Info(localizer.Sprintf("Executing .sql file %s", c.usingDatabaseUrl))
-		c.sql.ExecuteSqlFile("c:\\temp\\SQLQuery_1.sql")
-	} else {
-
-		// Restore database from file
-		output.Info(localizer.Sprintf("Restoring database %s", databaseName))
-
-		dbNameAsIdentifier := getDbNameAsIdentifier(databaseName)
-		dbNameAsNonIdentifier := getDbNameAsNonIdentifier(databaseName)
-
-		text := `SET NOCOUNT ON;
-
--- Build a SQL Statement to restore any .bak file to the Linux filesystem
-DECLARE @sql NVARCHAR(max)
-
--- This table definition works since SQL Server 2017, therefore 
--- works for all SQL Server containers (which started in 2017)
-DECLARE @fileListTable TABLE (
-    [LogicalName]           NVARCHAR(128),
-    [PhysicalName]          NVARCHAR(260),
-    [Type]                  CHAR(1),
-    [FileGroupName]         NVARCHAR(128),
-    [Size]                  NUMERIC(20,0),
-    [MaxSize]               NUMERIC(20,0),
-    [FileID]                BIGINT,
-    [CreateLSN]             NUMERIC(25,0),
-    [DropLSN]               NUMERIC(25,0),
-    [UniqueID]              UNIQUEIDENTIFIER,
-    [ReadOnlyLSN]           NUMERIC(25,0),
-    [ReadWriteLSN]          NUMERIC(25,0),
-    [BackupSizeInBytes]     BIGINT,
-    [SourceBlockSize]       INT,
-    [FileGroupID]           INT,
-    [LogGroupGUID]          UNIQUEIDENTIFIER,
-    [DifferentialBaseLSN]   NUMERIC(25,0),
-    [DifferentialBaseGUID]  UNIQUEIDENTIFIER,
-    [IsReadOnly]            BIT,
-    [IsPresent]             BIT,
-    [TDEThumbprint]         VARBINARY(32),
-    [SnapshotURL]           NVARCHAR(360)
-)
-
-INSERT INTO @fileListTable
-EXEC('RESTORE FILELISTONLY FROM DISK = ''%s/%s''')
-SET @sql = 'RESTORE DATABASE [%s] FROM DISK = ''%s/%s'' WITH '
-SELECT @sql = @sql + char(13) + ' MOVE ''' + LogicalName + ''' TO ''/var/opt/mssql/' + LogicalName + '.' + RIGHT(PhysicalName,CHARINDEX('\',PhysicalName)) + ''','
-FROM @fileListTable
-WHERE IsPresent = 1
-SET @sql = SUBSTRING(@sql, 1, LEN(@sql)-1)
-EXEC(@sql)`
-
-		c.query(fmt.Sprintf(text, temporaryFolder, file, dbNameAsIdentifier, temporaryFolder, file))
-
-		alterDefaultDb := fmt.Sprintf(
-			"ALTER LOGIN [%s] WITH DEFAULT_DATABASE = [%s]",
-			userName,
-			dbNameAsNonIdentifier)
-		c.query(alterDefaultDb)
-	}
-}
-
->>>>>>> 9e745c0e
 func (c *MssqlBase) downloadImage(
 	imageName string,
 	output *output.Output,
