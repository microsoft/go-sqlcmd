// Copyright (c) Microsoft Corporation.
// Licensed under the MIT license.

package install

import (
	"fmt"
	"runtime"
	"strings"

	"github.com/microsoft/go-sqlcmd/cmd/modern/root/open"
	"github.com/microsoft/go-sqlcmd/cmd/modern/sqlconfig"
	"github.com/microsoft/go-sqlcmd/internal/cmdparser"
	"github.com/microsoft/go-sqlcmd/internal/cmdparser/dependency"
	"github.com/microsoft/go-sqlcmd/internal/config"
	"github.com/microsoft/go-sqlcmd/internal/container"
	"github.com/microsoft/go-sqlcmd/internal/localizer"
	"github.com/microsoft/go-sqlcmd/internal/output"
	"github.com/microsoft/go-sqlcmd/internal/pal"
	"github.com/microsoft/go-sqlcmd/internal/secret"
	"github.com/microsoft/go-sqlcmd/internal/sql"
	"github.com/microsoft/go-sqlcmd/internal/tools"
	"github.com/microsoft/go-sqlcmd/pkg/mssqlcontainer/ingest"
	"github.com/microsoft/go-sqlcmd/pkg/mssqlcontainer/ingest/mechanism"
	"github.com/spf13/viper"
)

// MssqlBase provide base support for installing SQL Server and all of its
// various flavors, e.g. SQL Server Edge.
type MssqlBase struct {
	cmdparser.Cmd

	tag             string
	registry        string
	repo            string
	acceptEula      bool
	contextName     string
	defaultDatabase string

	passwordLength         int
	passwordMinSpecial     int
	passwordMinNumber      int
	passwordMinUpper       int
	passwordSpecialCharSet string
	passwordEncryption     string

	useCached              bool
	errorLogEntryToWaitFor string
	defaultContextName     string
	collation              string

	name         string
	hostname     string
	architecture string
	os           string

	port int

	useDatabaseUrl string
	useMechanism   string

	openTool string
	openFile string

	unitTesting bool

	sql sql.Sql
}

func (c *MssqlBase) AddFlags(
	addFlag func(cmdparser.FlagOptions),
	repo string,
	defaultContextName string,
) {
	c.defaultContextName = defaultContextName

	addFlag(cmdparser.FlagOptions{
		String:        &c.registry,
		Name:          "registry",
		DefaultString: "mcr.microsoft.com",
		Usage:         "Container registry",
	})

	addFlag(cmdparser.FlagOptions{
		String:        &c.repo,
		Name:          "repo",
		DefaultString: repo,
		Usage:         "Container repository",
	})

	addFlag(cmdparser.FlagOptions{
		String:        &c.tag,
		Name:          "tag",
		DefaultString: "latest",
		Usage:         localizer.Sprintf("Tag to use, use get-tags to see list of tags"),
	})

	addFlag(cmdparser.FlagOptions{
		String:    &c.contextName,
		Name:      "context-name",
		Shorthand: "c",
		Usage:     localizer.Sprintf("Context name (a default context name will be created if not provided)"),
	})

	addFlag(cmdparser.FlagOptions{
		String:    &c.defaultDatabase,
		Name:      "user-database",
		Shorthand: "u",
		Hidden:    true,
		Usage:     localizer.Sprintf("[DEPRECATED use --database] Create a user database and set it as the default for login"),
	})

	addFlag(cmdparser.FlagOptions{
		String:    &c.defaultDatabase,
		Name:      "database",
		Shorthand: "d",
		Usage:     localizer.Sprintf("Create a user database and set it as the default for login"),
	})

	addFlag(cmdparser.FlagOptions{
		Bool:  &c.acceptEula,
		Name:  "accept-eula",
		Usage: localizer.Sprintf("Accept the SQL Server EULA"),
	})

	addFlag(cmdparser.FlagOptions{
		Int:        &c.passwordLength,
		DefaultInt: 50,
		Name:       "password-length",
		Usage:      localizer.Sprintf("Generated password length"),
	})

	addFlag(cmdparser.FlagOptions{
		Int:        &c.passwordMinSpecial,
		DefaultInt: 10,
		Name:       "password-min-special",
		Usage:      localizer.Sprintf("Minimum number of special characters"),
	})

	addFlag(cmdparser.FlagOptions{
		Int:        &c.passwordMinNumber,
		DefaultInt: 10,
		Name:       "password-min-number",
		Usage:      localizer.Sprintf("Minimum number of numeric characters"),
	})

	addFlag(cmdparser.FlagOptions{
		Int:        &c.passwordMinUpper,
		DefaultInt: 10,
		Name:       "password-min-upper",
		Usage:      localizer.Sprintf("Minimum number of upper characters"),
	})

	addFlag(cmdparser.FlagOptions{
		String:        &c.passwordSpecialCharSet,
		DefaultString: "!@#$%&*",
		Name:          "password-special-chars",
		Usage:         localizer.Sprintf("Special character set to include in password"),
	})

	addFlag(cmdparser.FlagOptions{
		String:        &c.passwordEncryption,
		DefaultString: "none",
		Name:          "password-encryption",
		Usage: localizer.Sprintf("Password encryption method (%s) in sqlconfig file",
			secret.EncryptionMethodsForUsage()),
	})

	addFlag(cmdparser.FlagOptions{
		Bool:  &c.useCached,
		Name:  "cached",
		Usage: localizer.Sprintf("Don't download image.  Use already downloaded image"),
	})

	// BUG(stuartpa): SQL Server bug: "SQL Server is now ready for client connections", oh no it isn't!!
	// Wait for "Server name is" instead!  Nope, that doesn't work on edge
	// Wait for "The default language" instead
	// BUG(stuartpa): This obviously doesn't work for non US LCIDs
	addFlag(cmdparser.FlagOptions{
		String:        &c.errorLogEntryToWaitFor,
		DefaultString: "The default language",
		Name:          "errorlog-wait-line",
		Usage:         localizer.Sprintf("Line in errorlog to wait for before connecting"),
	})

	addFlag(cmdparser.FlagOptions{
		String:        &c.name,
		DefaultString: "",
		Name:          "name",
		Usage:         localizer.Sprintf("Specify a custom name for the container rather than a randomly generated one"),
	})

	addFlag(cmdparser.FlagOptions{
		String:        &c.hostname,
		DefaultString: "",
		Name:          "hostname",
		Usage:         localizer.Sprintf("Explicitly set the container hostname, it defaults to the container ID"),
	})

	addFlag(cmdparser.FlagOptions{
		String:        &c.architecture,
		DefaultString: "amd64",
		Name:          "architecture",
		Usage:         localizer.Sprintf("Specifies the image CPU architecture"),
	})

	addFlag(cmdparser.FlagOptions{
		String:        &c.os,
		DefaultString: "linux",
		Name:          "os",
		Usage:         localizer.Sprintf("Specifies the image operating system"),
	})

	addFlag(cmdparser.FlagOptions{
		String:        &c.collation,
		DefaultString: "SQL_Latin1_General_CP1_CI_AS",
		Name:          "collation",
		Usage:         "The SQL Server collation",
	})

	addFlag(cmdparser.FlagOptions{
		Int:        &c.port,
		DefaultInt: 0,
		Name:       "port",
		Usage:      localizer.Sprintf("Port (next available port from 1433 upwards used by default)"),
	})

	addFlag(cmdparser.FlagOptions{
		String:        &c.useDatabaseUrl,
		DefaultString: "",
		Name:          "using",
		Hidden:        true,
		Usage:         localizer.Sprintf("[DEPRECATED use --use] Download %q and use database", ingest.ValidFileExtensions()),
	})

	addFlag(cmdparser.FlagOptions{
		String:        &c.useDatabaseUrl,
		DefaultString: "",
		Name:          "use",
		Usage:         localizer.Sprintf("Download %q and use database", ingest.ValidFileExtensions()),
	})

	addFlag(cmdparser.FlagOptions{
		String:        &c.useMechanism,
		DefaultString: "",
		Name:          "use-mechanism",
		Usage:         localizer.Sprintf("Mechanism to use to bring database online (%s)", strings.Join(mechanism.Mechanisms(), ",")),
	})

	addFlag(cmdparser.FlagOptions{
		String:        &c.openTool,
		DefaultString: "",
		Name:          "open",
		Usage:         localizer.Sprintf("Open tool e.g. ads"),
	})

	addFlag(cmdparser.FlagOptions{
		String:        &c.openFile,
		DefaultString: "",
		Name:          "open-file",
		Usage:         localizer.Sprintf("Open file in tool e.g. https://aks.ms/adventureworks-demo.sql"),
	})
}

// Run checks that the end-user license agreement has been accepted,
// constructs the container image name from the provided registry, repository, and tag,
// and sets the context name to a default value if it is not provided.
// Then, it creates the image as a container and names it using the context name.
// Once the container is running, if a database backup file is provided, it is downloaded,
// restored attached.
// If the EULA has not been accepted, it prints an error message with suggestions for how to proceed,
// and exits the program.
func (c *MssqlBase) Run() {
	var imageName string

	output := c.Cmd.Output()

	if !c.acceptEula && viper.GetString("ACCEPT_EULA") == "" {
		output.FatalWithHints(
			[]string{localizer.Sprintf("Either, add the %s flag to the command-line", localizer.AcceptEulaFlag),
				localizer.Sprintf("Or, set the environment variable i.e. %s %s=YES ", pal.CreateEnvVarKeyword(), localizer.AcceptEulaEnvVar)},
			localizer.Sprintf("EULA not accepted"))
	}

	imageName = fmt.Sprintf("%s/%s:%s", c.registry, c.repo, c.tag)

	// If no context name provided, set it to the default (e.g. mssql or edge)
	if c.contextName == "" {
		c.contextName = c.defaultContextName
	}

	c.createContainer(imageName, c.contextName)
}

// createContainer creates a SQL Server container for an image. The image
// is specified by imageName, and the container will be given the name contextName.
// If the useCached flag is set, the function will skip downloading the image
// from the internet. The function outputs progress messages to the command-line
// as it runs. If any errors are encountered, they will be printed to the
// command-line and the program will exit.
func (c *MssqlBase) createContainer(imageName string, contextName string) {
	output := c.Cmd.Output()
	controller := container.NewController()
	saPassword := c.generatePassword()

	if c.port == 0 {
		c.port = config.FindFreePortForTds()
	}

	// Do an early exit if url doesn't exist
	var useDatabase ingest.Ingest
	if c.useDatabaseUrl != "" {
		useDatabase = c.verifyUseSourceFileExists(controller, output)
	}

	if c.defaultDatabase != "" {
		if !c.validateDbName(c.defaultDatabase) {
			output.Fatalf(localizer.Sprintf("--database %q contains non-ASCII chars and/or quotes", c.defaultDatabase))
		}
	}

	if !c.useCached {
		c.downloadImage(imageName, output, controller)
	}

<<<<<<< HEAD
	runOptions := container.RunOptions{
		Port:         c.port,
		Name:         c.name,
		Hostname:     c.hostname,
		Architecture: c.architecture,
		Os:           c.os}

	runOptions.Env = []string{
		"ACCEPT_EULA=Y",
		fmt.Sprintf("MSSQL_SA_PASSWORD=%s", saPassword),
		fmt.Sprintf("MSSQL_COLLATION=%s", c.collation)}

	output.Infof(localizer.Sprintf("Starting %v", imageName))
=======
	output.Info(localizer.Sprintf("Starting %v", imageName))
>>>>>>> 99b49ff5
	containerId := controller.ContainerRun(
		imageName,
		runOptions,
	)
	previousContextName := config.CurrentContextName()

	// Save the config now, so user can uninstall/delete, even if mssql in the container
	// fails to start
	contextOptions := config.ContextOptions{
		ImageName:          imageName,
		PortNumber:         c.port,
		ContainerId:        containerId,
		Username:           pal.UserName(),
		Password:           c.generatePassword(),
		PasswordEncryption: c.passwordEncryption}
	config.AddContextWithContainer(contextName, contextOptions)

<<<<<<< HEAD
	output.Infof(
		localizer.Sprintf("Created context %q in \"%s\", configuring user account",
=======
	output.Info(
		localizer.Sprintf("Created context %q in \"%s\", configuring user account...",
>>>>>>> 99b49ff5
			config.CurrentContextName(),
			config.GetConfigFileUsed()))

	controller.ContainerWaitForLogEntry(containerId, c.errorLogEntryToWaitFor)

	output.Info(
		localizer.Sprintf("Disabled %q account (and rotated %q password). Creating user %q",
			"sa",
			"sa",
			contextOptions.Username))

	endpoint, _ := config.CurrentContext()

	// Connect to the instance as `sa` so we can create a new user
	//
	// For Unit Testing we use the Docker Hello World container, which
	// starts much faster than the SQL Server container!
	sqlOptions := sql.SqlOptions{}
	if c.errorLogEntryToWaitFor == "Hello from Docker!" {
		sqlOptions.UnitTesting = true
	}
	c.sql = sql.NewSql(sqlOptions)

	saUser := &sqlconfig.User{
		AuthenticationType: "basic",
		BasicAuth: &sqlconfig.BasicAuthDetails{
			Username:           "sa",
			PasswordEncryption: c.passwordEncryption,
			Password:           secret.Encode(saPassword, c.passwordEncryption)},
		Name: "sa"}

	// Connect to master database on SQL Server in the container as `sa`
	c.sql.Connect(endpoint, saUser, sql.ConnectOptions{Database: "master"})

	// Create a new (non-sa) SQL Server user
	c.createUser(contextOptions.Username, contextOptions.Password)

	// Download and restore/attach etc. DB if asked
	if useDatabase != nil {
		if useDatabase.IsRemoteUrl() {
			output.Infof("Downloading %q to container", useDatabase.UrlFilename())
		} else {
			output.Infof("Copying %q to container", useDatabase.UrlFilename())
		}
		useDatabase.CopyToContainer(containerId)

		if useDatabase.IsExtractionNeeded() {
			output.Infof("Extracting files from %q archive", useDatabase.UrlFilename())
			useDatabase.Extract()
		}

		output.Infof("Bringing database %q online", useDatabase.DatabaseName())
		useDatabase.BringOnline(c.sql.Query, contextOptions.Username, contextOptions.Password)
	}

	if c.openTool == "" {
		hints := [][]string{}

		// TODO: sqlcmd open ads only support on Windows right now, add Mac support
		if runtime.GOOS == "windows" || runtime.GOOS == "darwin" {
			hints = append(hints, []string{localizer.Sprintf("Open in Azure Data Studio"), "sqlcmd open ads"})
		}

		hints = append(hints, []string{localizer.Sprintf("Run a query"), "sqlcmd query \"SELECT @@version\""})
		hints = append(hints, []string{localizer.Sprintf("Start interactive session"), "sqlcmd query"})

		if previousContextName != "" {
			hints = append(
				hints,
				[]string{localizer.Sprintf("Change current context"), fmt.Sprintf(
					"sqlcmd config use-context %v",
					previousContextName,
				)},
			)
		}

		hints = append(hints, []string{localizer.Sprintf("View sqlcmd configuration"), "sqlcmd config view"})
		hints = append(hints, []string{localizer.Sprintf("See connection strings"), "sqlcmd config connection-strings"})
		hints = append(hints, []string{localizer.Sprintf("Remove"), "sqlcmd delete"})

		output.InfofWithHintExamples(hints,
			localizer.Sprintf("Now ready for client connections on port %d",
				c.port),
		)
	}

	if c.openTool == "ads" {
		ads := open.Ads{}
		ads.SetCrossCuttingConcerns(dependency.Options{
			EndOfLine: pal.LineBreak(),
			Output:    c.Output(),
		})

		user := &sqlconfig.User{
			AuthenticationType: "basic",
			BasicAuth: &sqlconfig.BasicAuthDetails{
				Username:           contextOptions.Username,
				PasswordEncryption: c.passwordEncryption,
				Password:           secret.Encode(contextOptions.Password, c.passwordEncryption)},
			Name: contextOptions.Username}

		ads.PersistCredentialForAds(endpoint.EndpointDetails.Address, endpoint, user)

		output := c.Output()
		args := []string{"-r", fmt.Sprintf("--server=%s", fmt.Sprintf(
			"%s,%d",
			"127.0.0.1",
			c.port))}

		args = append(args, fmt.Sprintf("--user=%s",
			strings.Replace(contextOptions.Username, `"`, `\"`, -1)))

		tool := tools.NewTool("ads")
		if !tool.IsInstalled() {
			output.Fatalf(tool.HowToInstall())
		}

<<<<<<< HEAD
		_, err := tool.Run(args)
		c.CheckErr(err)
	}
=======
	output.InfoWithHintExamples(hints,
		localizer.Sprintf("Now ready for client connections on port %d",
			c.port),
	)
>>>>>>> 99b49ff5
}

func (c *MssqlBase) verifyUseSourceFileExists(
	controller *container.Controller,
	output *output.Output,
) (useDatabase ingest.Ingest) {
	useDatabase = ingest.NewIngest(c.useDatabaseUrl, controller, ingest.IngestOptions{
		Mechanism: c.useMechanism,
	})

<<<<<<< HEAD
	if !useDatabase.IsValidFileExtension() {
		output.FatalfWithHints(
=======
	if u.Scheme != "http" && u.Scheme != "https" {
		output.FatalWithHints(
>>>>>>> 99b49ff5
			[]string{
				fmt.Sprintf(
					localizer.Sprintf("--use must be a path to a file with a %q extension"),
					ingest.ValidFileExtensions(),
				),
			},
			localizer.Sprintf("%q is not a valid file extension for --use flag"), useDatabase.UserProvidedFileExt())
	}

<<<<<<< HEAD
	if useDatabase.IsRemoteUrl() && !useDatabase.IsValidScheme() {
		output.FatalfWithHints(
=======
	if u.Path == "" {
		output.FatalWithHints(
>>>>>>> 99b49ff5
			[]string{
				fmt.Sprintf(
					localizer.Sprintf("--use URL must one of %q"),
					strings.Join(useDatabase.ValidSchemes(), ", "),
				),
			},
			localizer.Sprintf("%q is not a valid URL for --use flag", c.useDatabaseUrl))
	}

<<<<<<< HEAD
	if !useDatabase.SourceFileExists() {
		output.FatalfWithHints(
			[]string{localizer.Sprintf("File does not exist at URL %q", c.useDatabaseUrl)},
			"Unable to download file")
=======
	// At the moment we only support attaching .bak files, but we should
	// support .bacpacs and .mdfs in the future
	if _, file := filepath.Split(u.Path); filepath.Ext(file) != ".bak" {
		output.FatalWithHints(
			[]string{
				localizer.Sprintf("--using file URL must be a .bak file"),
			},
			localizer.Sprintf("Invalid --using file type"))
>>>>>>> 99b49ff5
	}
	return
}

// createUser creates a user (non-sa) and assigns the sysadmin role
// to the user. It also creates a default database with the provided name
// and assigns the default database to the user. Finally, it disables
// the sa account and rotates the sa password for security reasons.
func (c *MssqlBase) createUser(
	userName string,
	password string,
) {
	output := c.Cmd.Output()

	defaultDatabase := "master"

	if c.defaultDatabase != "" {
		defaultDatabase = c.defaultDatabase

		// Create the default database, if it isn't a downloaded database
<<<<<<< HEAD
		output.Infof(localizer.Sprintf("Creating default database [%s]", defaultDatabase))
		c.sql.Query(fmt.Sprintf("CREATE DATABASE [%s]", defaultDatabase))
=======
		output.Info(localizer.Sprintf("Creating default database [%s]", defaultDatabase))
		c.query(fmt.Sprintf("CREATE DATABASE [%s]", defaultDatabase))
>>>>>>> 99b49ff5
	}

	const createLogin = `CREATE LOGIN [%s]
WITH PASSWORD=N'%s',
DEFAULT_DATABASE=[%s],
CHECK_EXPIRATION=OFF,
CHECK_POLICY=OFF`
	const addSrvRoleMember = `EXEC master..sp_addsrvrolemember
@loginame = N'%s',
@rolename = N'sysadmin'`

	if c.defaultDatabase != "" {
		defaultDatabase = c.defaultDatabase

		// Create the default database, if it isn't a downloaded database
		output.Infof("Creating default database [%s]", defaultDatabase)
		c.sql.Query(fmt.Sprintf("CREATE DATABASE [%s]", defaultDatabase))
	}

	c.sql.Query(fmt.Sprintf(createLogin, userName, password, defaultDatabase))
	c.sql.Query(fmt.Sprintf(addSrvRoleMember, userName))

	// Correct safety protocol is to rotate the sa password, because the first
	// sa password has been in the docker environment (as SA_PASSWORD)
	c.sql.Query(fmt.Sprintf("ALTER LOGIN [sa] WITH PASSWORD = N'%s';",
		c.generatePassword()))
	c.sql.Query("ALTER LOGIN [sa] DISABLE")

	if c.defaultDatabase != "" {
		c.sql.Query(fmt.Sprintf("ALTER AUTHORIZATION ON DATABASE::[%s] TO %s",
			defaultDatabase, userName))
	}
}

<<<<<<< HEAD
=======
func getDbNameAsIdentifier(dbName string) string {
	escapedDbNAme := strings.ReplaceAll(dbName, "'", "''")
	return strings.ReplaceAll(escapedDbNAme, "]", "]]")
}

func getDbNameAsNonIdentifier(dbName string) string {
	return strings.ReplaceAll(dbName, "]", "]]")
}

// parseDbName returns the databaseName from --using arg
// It sets database name to the specified database name
// or in absence of it, it is set to the filename without
// extension.
func parseDbName(usingDbUrl string) string {
	u, _ := url.Parse(usingDbUrl)
	dbToken := path.Base(u.Path)
	if dbToken != "." && dbToken != "/" {
		lastIdx := strings.LastIndex(dbToken, ".bak")
		if lastIdx != -1 {
			//Get file name without extension
			fileName := dbToken[0:lastIdx]
			lastIdx += 5
			if lastIdx >= len(dbToken) {
				return fileName
			}
			//Return database name if it was specified
			return dbToken[lastIdx:]
		}
	}
	return ""
}

func extractUrl(usingArg string) string {
	urlEndIdx := strings.LastIndex(usingArg, ".bak")
	if urlEndIdx != -1 {
		return usingArg[0:(urlEndIdx + 4)]
	}
	return usingArg
}

func (c *MssqlBase) downloadAndRestoreDb(
	controller *container.Controller,
	containerId string,
	userName string,
) {
	output := c.Cmd.Output()
	databaseName := parseDbName(c.usingDatabaseUrl)
	databaseUrl := extractUrl(c.usingDatabaseUrl)

	_, file := filepath.Split(databaseUrl)

	// Download file from URL into container
	output.Info(localizer.Sprintf("Downloading %s", file))

	temporaryFolder := "/var/opt/mssql/backup"

	controller.DownloadFile(
		containerId,
		databaseUrl,
		temporaryFolder,
	)

	// Restore database from file
	output.Info(localizer.Sprintf("Restoring database %s", databaseName))

	dbNameAsIdentifier := getDbNameAsIdentifier(databaseName)
	dbNameAsNonIdentifier := getDbNameAsNonIdentifier(databaseName)

	text := `SET NOCOUNT ON;

-- Build a SQL Statement to restore any .bak file to the Linux filesystem
DECLARE @sql NVARCHAR(max)

-- This table definition works since SQL Server 2017, therefore 
-- works for all SQL Server containers (which started in 2017)
DECLARE @fileListTable TABLE (
    [LogicalName]           NVARCHAR(128),
    [PhysicalName]          NVARCHAR(260),
    [Type]                  CHAR(1),
    [FileGroupName]         NVARCHAR(128),
    [Size]                  NUMERIC(20,0),
    [MaxSize]               NUMERIC(20,0),
    [FileID]                BIGINT,
    [CreateLSN]             NUMERIC(25,0),
    [DropLSN]               NUMERIC(25,0),
    [UniqueID]              UNIQUEIDENTIFIER,
    [ReadOnlyLSN]           NUMERIC(25,0),
    [ReadWriteLSN]          NUMERIC(25,0),
    [BackupSizeInBytes]     BIGINT,
    [SourceBlockSize]       INT,
    [FileGroupID]           INT,
    [LogGroupGUID]          UNIQUEIDENTIFIER,
    [DifferentialBaseLSN]   NUMERIC(25,0),
    [DifferentialBaseGUID]  UNIQUEIDENTIFIER,
    [IsReadOnly]            BIT,
    [IsPresent]             BIT,
    [TDEThumbprint]         VARBINARY(32),
    [SnapshotURL]           NVARCHAR(360)
)

INSERT INTO @fileListTable
EXEC('RESTORE FILELISTONLY FROM DISK = ''%s/%s''')
SET @sql = 'RESTORE DATABASE [%s] FROM DISK = ''%s/%s'' WITH '
SELECT @sql = @sql + char(13) + ' MOVE ''' + LogicalName + ''' TO ''/var/opt/mssql/' + LogicalName + '.' + RIGHT(PhysicalName,CHARINDEX('\',PhysicalName)) + ''','
FROM @fileListTable
WHERE IsPresent = 1
SET @sql = SUBSTRING(@sql, 1, LEN(@sql)-1)
EXEC(@sql)`

	c.query(fmt.Sprintf(text, temporaryFolder, file, dbNameAsIdentifier, temporaryFolder, file))

	alterDefaultDb := fmt.Sprintf(
		"ALTER LOGIN [%s] WITH DEFAULT_DATABASE = [%s]",
		userName,
		dbNameAsNonIdentifier)
	c.query(alterDefaultDb)
}

>>>>>>> 99b49ff5
func (c *MssqlBase) downloadImage(
	imageName string,
	output *output.Output,
	controller *container.Controller,
) {
	output.Info(localizer.Sprintf("Downloading %v", imageName))
	err := controller.EnsureImage(imageName)
	if err != nil || c.unitTesting {
		output.FatalErrorWithHints(
			err,
			[]string{
				localizer.Sprintf("Is a container runtime installed on this machine (e.g. Podman or Docker)?") + pal.LineBreak() +
					localizer.Sprintf("\tIf not, download desktop engine from:") + pal.LineBreak() +
					"\t\thttps://podman-desktop.io/" + pal.LineBreak() +
					localizer.Sprintf("\t\tor") + pal.LineBreak() +
					"\t\thttps://docs.docker.com/get-docker/",
				localizer.Sprintf("Is a container runtime running?  (Try `%s` or `%s` (list containers), does it return without error?)", localizer.PodmanPsCommand, localizer.DockerPsCommand),
				localizer.Sprintf("If `podman ps` or `docker ps` works, try downloading the image with:"+pal.LineBreak()+
					"\t`podman|docker pull %s`", imageName)},
			localizer.Sprintf("Unable to download image %s", imageName))
	}
}

<<<<<<< HEAD
=======
// Verify the file exists at the URL
func urlExists(url string, output *output.Output) {
	if !http.UrlExists(url) {
		output.FatalWithHints(
			[]string{localizer.Sprintf("File does not exist at URL")},
			localizer.Sprintf("Unable to download file"))
	}
}

>>>>>>> 99b49ff5
func (c *MssqlBase) generatePassword() (password string) {
	password = secret.Generate(
		c.passwordLength,
		c.passwordMinSpecial,
		c.passwordMinNumber,
		c.passwordMinUpper,
		c.passwordSpecialCharSet)

	return
}

// validateDbName checks if the database name is something that is likely
// to work seamlessly through all tools, connection strings etc.
//
// TODO: Right now this is any ASCII char except for quotes,
// but this needs to be opened up for Kanji characters etc. with a full test suite
// to ensure the database name is valid in all the places it is passed to.
func (c *MssqlBase) validateDbName(s string) bool {
	for _, b := range []byte(s) {
		if b > 127 {
			return false
		}
	}
	return !strings.ContainsAny(s, "'\"`'")
}<|MERGE_RESOLUTION|>--- conflicted
+++ resolved
@@ -323,7 +323,6 @@
 		c.downloadImage(imageName, output, controller)
 	}
 
-<<<<<<< HEAD
 	runOptions := container.RunOptions{
 		Port:         c.port,
 		Name:         c.name,
@@ -337,9 +336,7 @@
 		fmt.Sprintf("MSSQL_COLLATION=%s", c.collation)}
 
 	output.Infof(localizer.Sprintf("Starting %v", imageName))
-=======
-	output.Info(localizer.Sprintf("Starting %v", imageName))
->>>>>>> 99b49ff5
+
 	containerId := controller.ContainerRun(
 		imageName,
 		runOptions,
@@ -357,13 +354,8 @@
 		PasswordEncryption: c.passwordEncryption}
 	config.AddContextWithContainer(contextName, contextOptions)
 
-<<<<<<< HEAD
 	output.Infof(
 		localizer.Sprintf("Created context %q in \"%s\", configuring user account",
-=======
-	output.Info(
-		localizer.Sprintf("Created context %q in \"%s\", configuring user account...",
->>>>>>> 99b49ff5
 			config.CurrentContextName(),
 			config.GetConfigFileUsed()))
 
@@ -481,33 +473,20 @@
 			output.Fatalf(tool.HowToInstall())
 		}
 
-<<<<<<< HEAD
 		_, err := tool.Run(args)
 		c.CheckErr(err)
 	}
-=======
-	output.InfoWithHintExamples(hints,
-		localizer.Sprintf("Now ready for client connections on port %d",
-			c.port),
-	)
->>>>>>> 99b49ff5
 }
 
 func (c *MssqlBase) verifyUseSourceFileExists(
 	controller *container.Controller,
-	output *output.Output,
-) (useDatabase ingest.Ingest) {
+	output *output.Output) (useDatabase ingest.Ingest) {
 	useDatabase = ingest.NewIngest(c.useDatabaseUrl, controller, ingest.IngestOptions{
 		Mechanism: c.useMechanism,
 	})
 
-<<<<<<< HEAD
 	if !useDatabase.IsValidFileExtension() {
-		output.FatalfWithHints(
-=======
-	if u.Scheme != "http" && u.Scheme != "https" {
 		output.FatalWithHints(
->>>>>>> 99b49ff5
 			[]string{
 				fmt.Sprintf(
 					localizer.Sprintf("--use must be a path to a file with a %q extension"),
@@ -517,13 +496,8 @@
 			localizer.Sprintf("%q is not a valid file extension for --use flag"), useDatabase.UserProvidedFileExt())
 	}
 
-<<<<<<< HEAD
 	if useDatabase.IsRemoteUrl() && !useDatabase.IsValidScheme() {
 		output.FatalfWithHints(
-=======
-	if u.Path == "" {
-		output.FatalWithHints(
->>>>>>> 99b49ff5
 			[]string{
 				fmt.Sprintf(
 					localizer.Sprintf("--use URL must one of %q"),
@@ -533,23 +507,12 @@
 			localizer.Sprintf("%q is not a valid URL for --use flag", c.useDatabaseUrl))
 	}
 
-<<<<<<< HEAD
 	if !useDatabase.SourceFileExists() {
 		output.FatalfWithHints(
 			[]string{localizer.Sprintf("File does not exist at URL %q", c.useDatabaseUrl)},
 			"Unable to download file")
-=======
-	// At the moment we only support attaching .bak files, but we should
-	// support .bacpacs and .mdfs in the future
-	if _, file := filepath.Split(u.Path); filepath.Ext(file) != ".bak" {
-		output.FatalWithHints(
-			[]string{
-				localizer.Sprintf("--using file URL must be a .bak file"),
-			},
-			localizer.Sprintf("Invalid --using file type"))
->>>>>>> 99b49ff5
-	}
-	return
+	}
+	return useDatabase
 }
 
 // createUser creates a user (non-sa) and assigns the sysadmin role
@@ -568,13 +531,8 @@
 		defaultDatabase = c.defaultDatabase
 
 		// Create the default database, if it isn't a downloaded database
-<<<<<<< HEAD
 		output.Infof(localizer.Sprintf("Creating default database [%s]", defaultDatabase))
 		c.sql.Query(fmt.Sprintf("CREATE DATABASE [%s]", defaultDatabase))
-=======
-		output.Info(localizer.Sprintf("Creating default database [%s]", defaultDatabase))
-		c.query(fmt.Sprintf("CREATE DATABASE [%s]", defaultDatabase))
->>>>>>> 99b49ff5
 	}
 
 	const createLogin = `CREATE LOGIN [%s]
@@ -609,127 +567,6 @@
 	}
 }
 
-<<<<<<< HEAD
-=======
-func getDbNameAsIdentifier(dbName string) string {
-	escapedDbNAme := strings.ReplaceAll(dbName, "'", "''")
-	return strings.ReplaceAll(escapedDbNAme, "]", "]]")
-}
-
-func getDbNameAsNonIdentifier(dbName string) string {
-	return strings.ReplaceAll(dbName, "]", "]]")
-}
-
-// parseDbName returns the databaseName from --using arg
-// It sets database name to the specified database name
-// or in absence of it, it is set to the filename without
-// extension.
-func parseDbName(usingDbUrl string) string {
-	u, _ := url.Parse(usingDbUrl)
-	dbToken := path.Base(u.Path)
-	if dbToken != "." && dbToken != "/" {
-		lastIdx := strings.LastIndex(dbToken, ".bak")
-		if lastIdx != -1 {
-			//Get file name without extension
-			fileName := dbToken[0:lastIdx]
-			lastIdx += 5
-			if lastIdx >= len(dbToken) {
-				return fileName
-			}
-			//Return database name if it was specified
-			return dbToken[lastIdx:]
-		}
-	}
-	return ""
-}
-
-func extractUrl(usingArg string) string {
-	urlEndIdx := strings.LastIndex(usingArg, ".bak")
-	if urlEndIdx != -1 {
-		return usingArg[0:(urlEndIdx + 4)]
-	}
-	return usingArg
-}
-
-func (c *MssqlBase) downloadAndRestoreDb(
-	controller *container.Controller,
-	containerId string,
-	userName string,
-) {
-	output := c.Cmd.Output()
-	databaseName := parseDbName(c.usingDatabaseUrl)
-	databaseUrl := extractUrl(c.usingDatabaseUrl)
-
-	_, file := filepath.Split(databaseUrl)
-
-	// Download file from URL into container
-	output.Info(localizer.Sprintf("Downloading %s", file))
-
-	temporaryFolder := "/var/opt/mssql/backup"
-
-	controller.DownloadFile(
-		containerId,
-		databaseUrl,
-		temporaryFolder,
-	)
-
-	// Restore database from file
-	output.Info(localizer.Sprintf("Restoring database %s", databaseName))
-
-	dbNameAsIdentifier := getDbNameAsIdentifier(databaseName)
-	dbNameAsNonIdentifier := getDbNameAsNonIdentifier(databaseName)
-
-	text := `SET NOCOUNT ON;
-
--- Build a SQL Statement to restore any .bak file to the Linux filesystem
-DECLARE @sql NVARCHAR(max)
-
--- This table definition works since SQL Server 2017, therefore 
--- works for all SQL Server containers (which started in 2017)
-DECLARE @fileListTable TABLE (
-    [LogicalName]           NVARCHAR(128),
-    [PhysicalName]          NVARCHAR(260),
-    [Type]                  CHAR(1),
-    [FileGroupName]         NVARCHAR(128),
-    [Size]                  NUMERIC(20,0),
-    [MaxSize]               NUMERIC(20,0),
-    [FileID]                BIGINT,
-    [CreateLSN]             NUMERIC(25,0),
-    [DropLSN]               NUMERIC(25,0),
-    [UniqueID]              UNIQUEIDENTIFIER,
-    [ReadOnlyLSN]           NUMERIC(25,0),
-    [ReadWriteLSN]          NUMERIC(25,0),
-    [BackupSizeInBytes]     BIGINT,
-    [SourceBlockSize]       INT,
-    [FileGroupID]           INT,
-    [LogGroupGUID]          UNIQUEIDENTIFIER,
-    [DifferentialBaseLSN]   NUMERIC(25,0),
-    [DifferentialBaseGUID]  UNIQUEIDENTIFIER,
-    [IsReadOnly]            BIT,
-    [IsPresent]             BIT,
-    [TDEThumbprint]         VARBINARY(32),
-    [SnapshotURL]           NVARCHAR(360)
-)
-
-INSERT INTO @fileListTable
-EXEC('RESTORE FILELISTONLY FROM DISK = ''%s/%s''')
-SET @sql = 'RESTORE DATABASE [%s] FROM DISK = ''%s/%s'' WITH '
-SELECT @sql = @sql + char(13) + ' MOVE ''' + LogicalName + ''' TO ''/var/opt/mssql/' + LogicalName + '.' + RIGHT(PhysicalName,CHARINDEX('\',PhysicalName)) + ''','
-FROM @fileListTable
-WHERE IsPresent = 1
-SET @sql = SUBSTRING(@sql, 1, LEN(@sql)-1)
-EXEC(@sql)`
-
-	c.query(fmt.Sprintf(text, temporaryFolder, file, dbNameAsIdentifier, temporaryFolder, file))
-
-	alterDefaultDb := fmt.Sprintf(
-		"ALTER LOGIN [%s] WITH DEFAULT_DATABASE = [%s]",
-		userName,
-		dbNameAsNonIdentifier)
-	c.query(alterDefaultDb)
-}
-
->>>>>>> 99b49ff5
 func (c *MssqlBase) downloadImage(
 	imageName string,
 	output *output.Output,
@@ -753,18 +590,6 @@
 	}
 }
 
-<<<<<<< HEAD
-=======
-// Verify the file exists at the URL
-func urlExists(url string, output *output.Output) {
-	if !http.UrlExists(url) {
-		output.FatalWithHints(
-			[]string{localizer.Sprintf("File does not exist at URL")},
-			localizer.Sprintf("Unable to download file"))
-	}
-}
-
->>>>>>> 99b49ff5
 func (c *MssqlBase) generatePassword() (password string) {
 	password = secret.Generate(
 		c.passwordLength,
