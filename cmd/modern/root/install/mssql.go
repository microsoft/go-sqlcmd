--- conflicted
+++ resolved
@@ -35,16 +35,15 @@
 				},
 			},
 			{
-<<<<<<< HEAD
-				Description: "Create SQL Server, download and attach AdventureWorks sample database",
+				Description: localizer.Sprintf("Create SQL Server, download and attach AdventureWorks sample database"),
 				Steps:       []string{"sqlcmd create mssql --use https://aka.ms/AdventureWorksLT.bak"}},
 			{
-				Description: "Create SQL Server, download and attach AdventureWorks sample database with different database name",
+				Description: localizer.Sprintf("Create SQL Server, download and attach AdventureWorks sample database with different database name"),
 				Steps:       []string{"sqlcmd create mssql --use https://aka.ms/AdventureWorksLT.bak,adventureworks"}},
 			{
-				Description: "Create SQL Server with an empty user database",
+				Description: localizer.Sprintf("Create SQL Server with an empty user database"),
 				Steps:       []string{"sqlcmd create mssql --database db1"}},
-=======
+			{
 				Description: localizer.Sprintf("Create SQL Server, download and attach AdventureWorks sample database"),
 				Steps:       []string{"sqlcmd create mssql --using https://aka.ms/AdventureWorksLT.bak"}},
 			{
@@ -53,7 +52,6 @@
 			{
 				Description: localizer.Sprintf("Create SQL Server with an empty user database"),
 				Steps:       []string{"sqlcmd create mssql --user-database db1"}},
->>>>>>> d1965d10
 			{
 				Description: localizer.Sprintf("Install/Create SQL Server with full logging"),
 				Steps:       []string{"sqlcmd create mssql --verbosity 4"}},
