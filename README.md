# SQLCMD CLI

This repo contains the `sqlcmd` command line tool and go packages for working with Microsoft SQL Server, Azure SQL Database, and Azure Synapse.

## Installation

`sqlcmd` is available in package managers for all major platforms.

### Windows

`sqlcmd` is available via [Winget][], [Choco][] and as a downloadable .msi or .zip from the [releases page][]. The .msi installer is signed with a Microsoft Authenticode certificate.

#### WinGet

| Install:                | Upgrade:                    |
| ----------------------- |-----------------------------|
| `winget install sqlcmd` | `winget uninstall sqlcmd`** |
|                         | `winget install sqlcmd`     |

** temporary workaround, while we fix `winget upgrade`

#### Choco

| Install:                | Upgrade:                |
| ----------------------- |-------------------------|
| `choco install sqlcmd`  | `choco upgrade sqlcmd`  |

### macOS

`sqlcmd` is available via [Homebrew][], and as a downloadable .tar from the [releases page][].

#### Homebrew

| Install:              | Upgrade:              |
| --------------------- | --------------------- |
| `brew install sqlcmd` | `brew upgrade sqlcmd` |

### Linux

`sqlcmd` is available via [Linuxbrew][], and as a downloadable .rpm/.deb and .tar from the [releases page][].

On Linux, `sqlcmd` is also available through `apt-get`, `yum` and `zypper` package managers.  Instructions can be found [here](https://learn.microsoft.com/sql/tools/sqlcmd/go-sqlcmd-utility?view=sql-server-ver16#download-and-install-go-sqlcmd).

#### Linuxbrew

The Homebrew package manager may be used on Linux and Windows Subsystem for Linux (WSL) 2. Homebrew was formerly referred to as Linuxbrew when running on Linux or WSL.

| Install:              | Upgrade:              |
| --------------------- | --------------------- |
| `brew install sqlcmd` | `brew upgrade sqlcmd` |

## Use sqlcmd to create local SQL Server and Azure SQL Edge instances

Use `sqlcmd` to create SQL Server and Azure SQL Edge instances using a local container runtime (e.g. [Docker][] or [Podman][])

### Create SQL Server instance using local container runtime and connect using Azure Data Studio

To create a local SQL Server instance with the AdventureWorksLT database restored, query it, and connect to it using Azure Data Studio, run:

```
sqlcmd create mssql --accept-eula --using https://aka.ms/AdventureWorksLT.bak
sqlcmd query "SELECT DB_NAME()"
sqlcmd open ads
```

Use `sqlcmd --help` to view all the available sub-commands.  Use `sqlcmd -?` to view the original ODBC `sqlcmd` flags.

### The ~/.sqlcmd/sqlconfig file

Each time `sqlcmd create` completes, a new context is created (e.g. mssql, mssql2, mssql3 etc.).  A context contains the endpoint and user configuration detail.  To switch between contexts, run `sqlcmd config use <context-name>`, to view name of the current context, run `sqlcmd config current-context`, to list all contexts, run `sqlcmd config get-contexts`.

To view connection strings (ODBC/ADO.NET/JDBC etc.) for the current context and user & endpoint details for all contexts held in the `~/.sqlcmd/sqlconfig` file:

```
sqlcmd config connection-strings
sqlcmd config view
```

### Versions

To see all version tags to choose from (2017, 2019, 2022 etc.), and install a specific version, run:

```
SET SQLCMD_ACCEPT_EULA=YES

sqlcmd create mssql get-tags
sqlcmd create mssql --tag 2019-latest
```

To stop, start and delete contexts, run the following commands:

```
sqlcmd stop
sqlcmd start
sqlcmd delete
```

### Backwards compatibility with ODBC sqlcmd

To connect to the current context, and use the original ODBC sqlcmd flags (e.g. -q, -Q, -i, -o etc.), which can be listed with `sqlcmd -?`, run:

```
sqlcmd -q "SELECT @@version"
sqlcmd
```

If no current context exists, `sqlcmd` (with no connection parameters) reverts to the original ODBC `sqlcmd` behavior of creating an interactive session to the default local instance on port 1433 using trusted authentication, otherwise it will create an interactive session to the current context.

## Sqlcmd

The `sqlcmd` project aims to be a complete port of the original ODBC sqlcmd to the `Go` language, utilizing the [go-mssqldb][] driver. For full documentation of the tool and installation instructions, see [go-sqlcmd-utility][].

### Changes in behavior from the ODBC based sqlcmd

The following switches have different behavior in this version of `sqlcmd` compared to the original ODBC based `sqlcmd`.

- `-P` switch will be removed. Passwords for SQL authentication can only be provided through these mechanisms:

    - The `SQLCMDPASSWORD` environment variable
    - The `:CONNECT` command
    - When prompted, the user can type the password to complete a connection
- `-r` requires a 0 or 1 argument
- `-R` switch will be removed. The go runtime does not provide access to user locale information, and it's not readily available through syscall on all supported platforms.
- `-I` switch will be removed. To disable quoted identifier behavior, add `SET QUOTED IDENTIFIER OFF` in your scripts.
- `-N` now takes a string value that can be one of `true`, `false`, or `disable` to specify the encryption choice. (`default` is the same as omitting the parameter)
  - If `-N` and `-C` are not provided, sqlcmd will negotiate authentication with the server without validating the server certificate.
  - If `-N` is provided but `-C` is not, sqlcmd will require validation of the server certificate. Note that a `false` value for encryption could still lead to encryption of the login packet.
  - If both `-N` and `-C` are provided, sqlcmd will use their values for encryption negotiation.
  - More information about client/server encryption negotiation can be found at <https://docs.microsoft.com/openspecs/windows_protocols/ms-tds/60f56408-0188-4cd5-8b90-25c6f2423868>
- `-u` The generated Unicode output file will have the UTF16 Little-Endian Byte-order mark (BOM) written to it.
- Some behaviors that were kept to maintain compatibility with `OSQL` may be changed, such as alignment of column headers for some data types.
- All commands must fit on one line, even `EXIT`. Interactive mode will not check for open parentheses or quotes for commands and prompt for successive lines. The ODBC sqlcmd allows the query run by `EXIT(query)` to span multiple lines.
- `-i` now requires multiple arguments for the switch to be separated by `,`.

<<<<<<< HEAD
The following switches are yet to be implemented in this version of `sqlcmd` compared to the original ODBC base `sqlcmd`:

- `-A` (dedicated administrator connection)
- `-D` (DSN name)
- `-e` (echo input)
- `-f` codepage | i:codepage[,o:codepage] | o:codepage[,i:codepage]
- `-g` (enable column encryption)
- `-j` (Print raw error messages)
- `-k[1 | 2]` (remove or replace control characters)
- `-p[1]` (print statistics, optional colon format)
- `-P` password
- `-t` query_timeout
- `-y` variable_length_type_display_width
- `-Y` fixed_length_type_display_width
- `-z` new_password
- `-Z` new_password (and exit)

There is an active discussion, #293, on prioritizing the order the above switches are added to this new version of sqlcmd (go-sqlcmd), please feedback to aid prioritization.
=======
### Switches not available in the new sqlcmd (go-sqlcmd) yet

There are a few switches yet to be implemented in this version of `sqlcmd` compared to the original ODBC based `sqlcmd`, discussion [#293](https://github.com/microsoft/go-sqlcmd/discussions/292) lists these switches. Please provide feedback in the discussion on which switches are most important to you to have implemented next in the new sqlcmd (go-sqlcmd).

Also, the XML Output command `:XML [On]|[Off]` is not implemented yet in the new sqlcmd (go-sqlcmd).
>>>>>>> 1a2e231c

### Miscellaneous enhancements

- Console output coloring (see below)
- `:Connect` now has an optional `-G` parameter to select one of the authentication methods for Azure SQL Database  - `SqlAuthentication`, `ActiveDirectoryDefault`, `ActiveDirectoryIntegrated`, `ActiveDirectoryServicePrincipal`, `ActiveDirectoryManagedIdentity`, `ActiveDirectoryPassword`. If `-G` is not provided, either Integrated security or SQL Authentication will be used, dependent on the presence of a `-U` username parameter.
- The new `--driver-logging-level` command line parameter allows you to see traces from the `go-mssqldb` client driver. Use `64` to see all traces.
- Sqlcmd can now print results using a vertical format. Use the new `-F vertical` command line option to set it. It's also controlled by the `SQLCMDFORMAT` scripting variable.

```
1> select session_id, client_interface_name, program_name from sys.dm_exec_sessions where session_id=@@spid
2> go
session_id            58
client_interface_name go-mssqldb
program_name          sqlcmd
```

- `sqlcmd` supports shared memory and named pipe transport. Use the appropriate protocol prefix on the server name to force a protocol:
  * `lpc` for shared memory, only for a localhost.                           `sqlcmd -S lpc:.`
  * `np` for named pipes. Or use the UNC named pipe path as the server name: `sqlcmd -S \\myserver\pipe\sql\query`
  * `tcp` for tcp                                                            `sqlcmd -S tcp:myserver,1234`
  If no protocol is specified, sqlcmd will attempt to dial in this order: lpc->np->tcp. If dialing a remote host, `lpc` will be skipped.

```
1> select net_transport from sys.dm_exec_connections where session_id=@@spid
2> go
net_transport Named pipe
```

### Azure Active Directory Authentication

`sqlcmd` supports a broader range of AAD authentication models (over the original ODBC based `sqlcmd`), based on the [azidentity package](https://pkg.go.dev/github.com/Azure/azure-sdk-for-go/sdk/azidentity). The implementation relies on an AAD Connector in the [driver](https://github.com/microsoft/go-mssqldb).

#### Command line

To use AAD auth, you can use one of two command line switches:

`-G` is (mostly) compatible with its usage in the prior version of sqlcmd. If a username and password are provided, it will authenticate using AAD Password authentication. If a username is provided it will use AAD Interactive authentication which may display a web browser. If no username or password is provided, it will use a DefaultAzureCredential which attempts to authenticate through a variety of mechanisms.

`--authentication-method=` can be used to specify one of the following authentication types.

`ActiveDirectoryDefault`

- For an overview of the types of authentication this mode will use, see (<https://github.com/Azure/azure-sdk-for-go/tree/main/sdk/azidentity#defaultazurecredential>).
- Choose this method if your database automation scripts are intended to run in both local development environments and in a production deployment in Azure. You'll be able to use a client secret or an Azure CLI login on your development environment and a managed identity or client secret on your production deployment without changing the script.
- Setting environment variables AZURE_TENANT_ID, and AZURE_CLIENT_ID are necessary for DefaultAzureCredential to begin checking the environment configuration and look for one of the following additional environment variables in order to authenticate:

  - Setting environment variable AZURE_CLIENT_SECRET configures the DefaultAzureCredential to choose ClientSecretCredential.
  - Setting environment variable AZURE_CLIENT_CERTIFICATE_PATH configures the DefaultAzureCredential to choose ClientCertificateCredential if AZURE_CLIENT_SECRET is not set.
  - Setting environment variable AZURE_USERNAME configures the DefaultAzureCredential to choose UsernamePasswordCredential if AZURE_CLIENT_SECRET and AZURE_CLIENT_CERTIFICATE_PATH are not set.

`ActiveDirectoryIntegrated`

This method is currently not implemented and will fall back to `ActiveDirectoryDefault`.

`ActiveDirectoryPassword`

This method will authenticate using a username and password. It will not work if MFA is required.
You provide the username and password using the usual command line switches or SQLCMD environment variables.
Set `AZURE_TENANT_ID` environment variable to the tenant id of the server if not using the default tenant of the user.

`ActiveDirectoryInteractive`

This method will launch a web browser to authenticate the user.

`ActiveDirectoryManagedIdentity`

Use this method when running sqlcmd on an Azure VM that has either a system-assigned or user-assigned managed identity. If using a user-assigned managed identity, set the username to the ID of the managed identity. If using a system-assigned identity, leave username empty.

`ActiveDirectoryServicePrincipal`

This method authenticates the provided username as a service principal id and the password as the client secret for the service principal. Provide a username in the form `<service principal id>@<tenant id>`. Set `SQLCMDPASSWORD` variable to the client secret. If using a certificate instead of a client secret, set `AZURE_CLIENT_CERTIFICATE_PATH` environment variable to the path of the certificate file.

#### Environment variables for AAD auth

Some settings for AAD auth do not have command line inputs, and some environment variables are consumed directly by the `azidentity` package used by `sqlcmd`.
These environment variables can be set to configure some aspects of AAD auth and to bypass default behaviors. In addition to the variables listed above, the following are sqlcmd-specific and apply to multiple methods.

`SQLCMDCLIENTID` - set this to the identifier of an application registered in your AAD which is authorized to authenticate to Azure SQL Database. Applies to `ActiveDirectoryInteractive` and `ActiveDirectoryPassword` methods.

### Console colors

Sqlcmd now supports syntax coloring the output of `:list` and the results of TSQL queries when output to the terminal.
To enable coloring use the `SQLCMDCOLORSCHEME` variable, which can be set as an environment variable or by using `:setvar`. The valid values are the names of styles supported by the [chroma styles](https://github.com/alecthomas/chroma/tree/master/styles) project. 

To see a list of available styles along with colored syntax samples, use this command in interactive mode:

```
:list color
```

### Packages

#### sqlcmd executable

Build [sqlcmd](cmd/modern)

```sh
./build/build.sh
```
or
```
.\build\build.cmd
```

#### sqlcmd package

pkg/sqlcmd is consumable by other hosts. Go docs for the package are forthcoming. See the test code and [main.go](cmd/sqlcmd/main.go) for examples of initializing and running sqlcmd.

## Building

```sh
build/build
```

## Testing

The tests rely on SQLCMD scripting variables to provide the connection string parameters. Set SQLCMDSERVER, SQLCMDDATABASE, SQLCMDUSER, SQLCMDPASSWORD variables appropriately then

```sh
go test ./...
```

If you are developing on Windows, you can use docker or WSL to run the tests on Linux. `docker run` lets you pass the environment variables. For example, if your code is in `i:\git\go-sqlcmd` you can run tests in a docker container:

```cmd
docker run -rm -e SQLCMDSERVER=<yourserver> -e SQLCMDUSER=<youruser> -e SQLCMDPASSWORD=<yourpassword> -v i:\git\go-sqlcmd:/go-sqlcmd -w /go-sqlcmd golang:1.16 go test ./...
```

## Localization
The new sqlcmd (go-sqlcmd) is localized for the following languages:
Chinese (Simplified) | Chinese (Traditional) | English (United States) | French | German | Italian | Japanese | Korean | Portuguese (Brazil) | Russian | Spanish

Currently, the user visible strings that also existed in ODBC based sqlcmd are localized in the new sqlcmd, new strings (introduced with the new sqlcmd functionality) will be localized shortly.

To get localized messages from `sqlcmd` set environment variable SQLCMD_LANG to a language tag as per BCP47 convention.
e.g.
```
\git\go-sqlcmd>set SQLCMD_LANG=de-de
\git\go-sqlcmd>.\sqlcmd.exe -w 4
sqlcmd.exe: error: sqlcmd.exe: '-w 4': Der Wert muss größer als 8 und kleiner als 65536 sein.
```

## Contributing

This project welcomes contributions and suggestions.  Most contributions require you to agree to a
Contributor License Agreement (CLA) declaring that you have the right to, and actually do, grant us
the rights to use your contribution. For details, visit https://cla.opensource.microsoft.com.

When you submit a pull request, a CLA bot will automatically determine whether you need to provide
a CLA and decorate the PR appropriately (e.g., status check, comment). Simply follow the instructions
provided by the bot. You will only need to do this once across all repos using our CLA.

This project has adopted the [Microsoft Open Source Code of Conduct](https://opensource.microsoft.com/codeofconduct/).
For more information see the [Code of Conduct FAQ](https://opensource.microsoft.com/codeofconduct/faq/) or
contact [opencode@microsoft.com](mailto:opencode@microsoft.com) with any additional questions or comments.

## Trademarks

This project may contain trademarks or logos for projects, products, or services. Authorized use of Microsoft
trademarks or logos is subject to and must follow
[Microsoft's Trademark & Brand Guidelines](https://www.microsoft.com/legal/intellectualproperty/trademarks/usage/general).
Use of Microsoft trademarks or logos in modified versions of this project must not cause confusion or imply Microsoft sponsorship.
Any use of third-party trademarks or logos are subject to those third-party's policies.

[Homebrew]: https://formulae.brew.sh/formula/sqlcmd
[Linuxbrew]: https://docs.brew.sh/Homebrew-on-Linux
[Winget]: https://github.com/microsoft/winget-pkgs/tree/master/manifests/m/Microsoft/Sqlcmd
[Choco]: https://community.chocolatey.org/packages/sqlcmd
[Docker]: https://www.docker.com/products/docker-desktop/
[Podman]: https://podman-desktop.io/downloads/
[releases page]: https://github.com/microsoft/go-sqlcmd/releases/latest
[go-mssqldb]: https://github.com/microsoft/go-mssqldb
[go-sqlcmd-utility]: https://docs.microsoft.com/sql/tools/go-sqlcmd-utility<|MERGE_RESOLUTION|>--- conflicted
+++ resolved
@@ -132,32 +132,13 @@
 - All commands must fit on one line, even `EXIT`. Interactive mode will not check for open parentheses or quotes for commands and prompt for successive lines. The ODBC sqlcmd allows the query run by `EXIT(query)` to span multiple lines.
 - `-i` now requires multiple arguments for the switch to be separated by `,`.
 
-<<<<<<< HEAD
-The following switches are yet to be implemented in this version of `sqlcmd` compared to the original ODBC base `sqlcmd`:
-
-- `-A` (dedicated administrator connection)
-- `-D` (DSN name)
-- `-e` (echo input)
-- `-f` codepage | i:codepage[,o:codepage] | o:codepage[,i:codepage]
-- `-g` (enable column encryption)
-- `-j` (Print raw error messages)
-- `-k[1 | 2]` (remove or replace control characters)
-- `-p[1]` (print statistics, optional colon format)
-- `-P` password
-- `-t` query_timeout
-- `-y` variable_length_type_display_width
-- `-Y` fixed_length_type_display_width
-- `-z` new_password
-- `-Z` new_password (and exit)
+### Switches not available in the new sqlcmd (go-sqlcmd) yet
+
+There are a few switches yet to be implemented in this version of `sqlcmd` compared to the original ODBC based `sqlcmd`, discussion [#293](https://github.com/microsoft/go-sqlcmd/discussions/292) lists these switches. Please provide feedback in the discussion on which switches are most important to you to have implemented next in the new sqlcmd (go-sqlcmd).
 
 There is an active discussion, #293, on prioritizing the order the above switches are added to this new version of sqlcmd (go-sqlcmd), please feedback to aid prioritization.
-=======
-### Switches not available in the new sqlcmd (go-sqlcmd) yet
-
-There are a few switches yet to be implemented in this version of `sqlcmd` compared to the original ODBC based `sqlcmd`, discussion [#293](https://github.com/microsoft/go-sqlcmd/discussions/292) lists these switches. Please provide feedback in the discussion on which switches are most important to you to have implemented next in the new sqlcmd (go-sqlcmd).
 
 Also, the XML Output command `:XML [On]|[Off]` is not implemented yet in the new sqlcmd (go-sqlcmd).
->>>>>>> 1a2e231c
 
 ### Miscellaneous enhancements
 
