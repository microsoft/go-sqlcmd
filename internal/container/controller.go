--- conflicted
+++ resolved
@@ -8,15 +8,12 @@
 	"bufio"
 	"bytes"
 	"context"
-<<<<<<< HEAD
 	"fmt"
-=======
 	"io"
 	"path/filepath"
 	"strconv"
 	"strings"
 
->>>>>>> 99b49ff5
 	"github.com/docker/docker/api/types"
 	"github.com/docker/docker/api/types/container"
 	"github.com/docker/docker/api/types/filters"
@@ -24,14 +21,7 @@
 	"github.com/docker/docker/pkg/stdcopy"
 	"github.com/docker/go-connections/nat"
 	specs "github.com/opencontainers/image-spec/specs-go/v1"
-<<<<<<< HEAD
-	"io"
 	"os"
-	"path/filepath"
-	"strconv"
-	"strings"
-=======
->>>>>>> 99b49ff5
 )
 
 type Controller struct {
