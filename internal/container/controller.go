// Copyright (c) Microsoft Corporation.
// Licensed under the MIT license.

package container

import (
	"archive/tar"
	"bufio"
	"bytes"
	"context"
	"fmt"
	"io"
	"path/filepath"
	"strconv"
	"strings"

	"github.com/docker/docker/api/types"
	"github.com/docker/docker/api/types/container"
	"github.com/docker/docker/api/types/filters"
	"github.com/docker/docker/client"
	"github.com/docker/docker/pkg/stdcopy"
	"github.com/docker/go-connections/nat"
	specs "github.com/opencontainers/image-spec/specs-go/v1"
	"os"
)

type Controller struct {
	cli *client.Client
}

// NewController creates a new Controller struct, which is used to interact
// with a container runtime engine (e.g. Docker or Podman etc.). It initializes
// engine client by calling client.NewClientWithOpts(client.FromEnv) and
// setting the cli field of the Controller struct to the result.
// The Controller struct is then returned.
func NewController() (c *Controller) {
	var err error
	c = new(Controller)
	c.cli, err = client.NewClientWithOpts(client.FromEnv)
	checkErr(err)

	return
}

// EnsureImage creates a new instance of the Controller struct and initializes
// the container engine client by calling client.NewClientWithOpts() with
// the client.FromEnv option. It returns the Controller instance and an error
// if one occurred while creating the client. The Controller struct has a
// method EnsureImage() which pulls an image with the given name from
// a registry and logs the output to the console.
func (c Controller) EnsureImage(image string) (err error) {
	var reader io.ReadCloser

	trace("Running ImagePull for image %s", image)
	reader, err = c.cli.ImagePull(context.Background(), image, types.ImagePullOptions{})
	if reader != nil {
		defer func() {
			checkErr(reader.Close())
		}()

		scanner := bufio.NewScanner(reader)
		for scanner.Scan() {
			trace(scanner.Text())
		}
	}

	return
}

func (c Controller) NetworkCreate(name string) string {
	resp, err := c.cli.NetworkCreate(context.Background(), name, types.NetworkCreate{})
	checkErr(err)

	return resp.ID
}

func (c Controller) NetworkDelete(name string) {
	err := c.cli.NetworkRemove(context.Background(), name)
	checkErr(err)
}

func (c Controller) NetworkExists(name string) bool {
	networks, err := c.cli.NetworkList(context.Background(), types.NetworkListOptions{})
	checkErr(err)

	for _, network := range networks {
		if network.Name == name {
			return true
		}
	}

	return false
}

// ContainerRun creates a new container using the provided image and env values
// and binds the internal port to the specified external port number. It then starts
// the container and returns the ID of the container.
// Volume mappings are specified as a slice of strings in the format:
//
//	volumeMapping := []string{"./DAB-Config:/App/configs"}
func (c Controller) ContainerRun(
	image string,
<<<<<<< HEAD
	options RunOptions,
=======
	env []string,
	volumeMappings []string,
	portInternal int,
	port int,
	name string,
	hostname string,
	architecture string,
	os string,
	networkMode string,
	command []string,
	unitTestFailure bool,
>>>>>>> 9e745c0e
) string {
	hostConfig := &container.HostConfig{
		PortBindings: nat.PortMap{
			nat.Port(strconv.Itoa(portInternal) + "/tcp"): []nat.PortBinding{
				{
					HostIP:   "0.0.0.0",
					HostPort: strconv.Itoa(options.Port),
				},
			},
		},
		NetworkMode: container.NetworkMode(networkMode),
		Binds:       volumeMappings,
	}

	platform := specs.Platform{
		Architecture: options.Architecture,
		OS:           options.Os,
	}

	resp, err := c.cli.ContainerCreate(context.Background(), &container.Config{
		Tty:      true,
		Image:    image,
<<<<<<< HEAD
		Cmd:      options.Command,
		Env:      options.Env,
		Hostname: options.Hostname,
	}, hostConfig, nil, &platform, options.Name)
=======
		Cmd:      command,
		Env:      env,
		Hostname: hostname,
		ExposedPorts: nat.PortSet{
			nat.Port(strconv.Itoa(portInternal) + "/tcp"): {},
		},
	}, hostConfig, nil, &platform, name)
>>>>>>> 9e745c0e
	checkErr(err)

	err = c.cli.ContainerStart(
		context.Background(),
		resp.ID,
		types.ContainerStartOptions{},
	)
	if err != nil || options.UnitTestFailure {
		// Remove the container, because we haven't persisted to config yet, so
		// uninstall won't work yet
		if resp.ID != "" {
			err := c.ContainerRemove(resp.ID)
			checkErr(err)
		}
	}
	checkErr(err)

	return resp.ID
}

func (c Controller) ContainerName(containerID string) string {
	// Inspect the container to get details
	containerInfo, err := c.cli.ContainerInspect(context.Background(), containerID)
	checkErr(err)

	// Access the container name from the inspect result
	containerName := containerInfo.Name[1:] // Removing the leading '/'
	return containerName
}

// ContainerWaitForLogEntry is used to wait for a specific string to be written
// to the logs of a container with the given ID. The function takes in the ID
// of the container and the string to look for in the logs. It creates a reader
// to stream the logs from the container, and scans the logs line by line until
// it finds the specified string. Once the string is found, the function breaks
// out of the loop and returns.
//
// This function is useful for waiting until a specific event has occurred in the
// container (e.g. a server has started up) before continuing with other operations.
func (c Controller) ContainerWaitForLogEntry(id string, text string) {
	options := types.ContainerLogsOptions{
		ShowStdout: true,
		ShowStderr: false,
		Since:      "",
		Until:      "",
		Timestamps: false,
		Follow:     true,
		Tail:       "",
		Details:    false,
	}

	// Wait for server to start up
	reader, err := c.cli.ContainerLogs(context.Background(), id, options)
	checkErr(err)
	defer func() {
		err := reader.Close()
		checkErr(err)
	}()

	scanner := bufio.NewScanner(reader)
	for scanner.Scan() {
		trace("ERRORLOG: " + scanner.Text())
		if strings.Contains(scanner.Text(), text) {
			break
		}
	}
}

// ContainerStop stops the container with the given ID. The function returns
// an error if there is an issue stopping the container.
func (c Controller) ContainerStop(id string) (err error) {
	if id == "" {
		panic("Must pass in non-empty id")
	}

	err = c.cli.ContainerStop(context.Background(), id, container.StopOptions{})
	return
}

// ContainerStart starts the container with the given ID. The function returns
// an error if there is an issue starting the container.
func (c Controller) ContainerStart(id string) (err error) {
	if id == "" {
		panic("Must pass in non-empty id")
	}

	err = c.cli.ContainerStart(context.Background(), id, types.ContainerStartOptions{})
	return
}

// ContainerFiles returns a list of files matching a specified pattern within
// a given container. It takes an id argument, which specifies the ID of the
// container to search, and a filespec argument, which is a string pattern used
// to match files within the container. The function returns a []string slice
// containing the names of all files that match the specified pattern.
func (c Controller) ContainerFiles(id string, filespec string) (files []string) {
	if id == "" {
		panic("Must pass in non-empty id")
	}
	if filespec == "" {
		panic("Must pass in non-empty filespec")
	}

	cmd := []string{"find", "/", "-iname", filespec}
	response, err := c.cli.ContainerExecCreate(
		context.Background(),
		id,
		types.ExecConfig{
			AttachStderr: false,
			AttachStdout: true,
			Cmd:          cmd,
		},
	)
	checkErr(err)

	r, err := c.cli.ContainerExecAttach(
		context.Background(),
		response.ID,
		types.ExecStartCheck{},
	)
	checkErr(err)
	defer r.Close()

	// read the output
	var outBuf, errBuf bytes.Buffer
	outputDone := make(chan error)

	go func() {
		// StdCopy de-multiplexes the stream into two buffers
		_, err = stdcopy.StdCopy(&outBuf, &errBuf, r.Reader)
		outputDone <- err
	}()

	err = <-outputDone
	checkErr(err)
	stdout, err := io.ReadAll(&outBuf)
	checkErr(err)

	return strings.Split(string(stdout), "\n")
}

func (c Controller) CopyFile(id string, src string, destFolder string) {
	if id == "" {
		panic("Must pass in non-empty id")
	}
	if src == "" {
		panic("Must pass in non-empty src")
	}
	if destFolder == "" {
		panic("Must pass in non-empty destFolder")
	}

	_, f := filepath.Split(src)
	h, err := os.ReadFile(src)
	checkErr(err)

	// Create and add some files to the archive.
	var buf bytes.Buffer
	tw := tar.NewWriter(&buf)
	defer func() {
		checkErr(tw.Close())
	}()
	hdr := &tar.Header{
		Name: f,
		Mode: 0600,
		Size: int64(len(h)),
	}
	err = tw.WriteHeader(hdr)
	checkErr(err)
	_, err = tw.Write([]byte(h))
	checkErr(err)

	err = c.cli.CopyToContainer(context.Background(), id, destFolder, &buf, types.CopyToContainerOptions{})
	checkErr(err)
}

func (c Controller) DownloadFile(id string, src string, destFolder string) {
	if id == "" {
		panic("Must pass in non-empty id")
	}
	if src == "" {
		panic("Must pass in non-empty src")
	}
	if destFolder == "" {
		panic("Must pass in non-empty destFolder")
	}

	cmd := []string{"mkdir", "-p", destFolder}
	c.RunCmdInContainer(id, cmd, ExecOptions{})

	_, file := filepath.Split(src)

	// Wget the .bak file from the http src, and place it in /var/opt/sql/backup
	cmd = []string{
		"wget",
		"-O",
		destFolder + "/" + file, // not using filepath.Join here, this is in the *nix container. always /
		src,
	}

<<<<<<< HEAD
	c.RunCmdInContainer(id, cmd, ExecOptions{})
}

type ExecOptions struct {
	User string
	Env  []string
}

func (c Controller) RunCmdInContainer(
	id string,
	cmd []string,
	options ExecOptions,
) ([]byte, []byte) {
=======
	_, _, exitCode := c.runCmdInContainer(id, cmd)

	if exitCode != 0 {
		cmd = []string{
			"curl",
			"-o",
			destFolder + "/" + file, // not using filepath.Join here, this is in the *nix container. always /
			"-L",
			src,
		}

		c.runCmdInContainer(id, cmd)
	}
}

func (c Controller) runCmdInContainer(id string, cmd []string) ([]byte, []byte, int) {
>>>>>>> 9e745c0e
	trace("Running command in container: " + strings.Join(cmd, " "))

	response, err := c.cli.ContainerExecCreate(
		context.Background(),
		id,
		types.ExecConfig{
			User:         options.User,
			AttachStderr: true,
			AttachStdout: true,
			Cmd:          cmd,
			Env:          options.Env,
		},
	)
	checkErr(err)

	r, err := c.cli.ContainerExecAttach(
		context.Background(),
		response.ID,
		types.ExecStartCheck{},
	)
	checkErr(err)
	defer r.Close()

	// read the output
	var outBuf, errBuf bytes.Buffer
	outputDone := make(chan error)

	go func() {
		// StdCopy de-multiplexes the stream into two buffers
		_, err = stdcopy.StdCopy(&outBuf, &errBuf, r.Reader)
		outputDone <- err
	}()

	err = <-outputDone
	checkErr(err)
	stdout, err := io.ReadAll(&outBuf)
	checkErr(err)
	stderr, err := io.ReadAll(&errBuf)
	checkErr(err)

	trace(fmt.Sprintf("Err: %v", err))
	trace("Stdout: " + string(stdout))
	trace("Stderr: " + string(stderr))

	// Get the exit code
	execInspect, err := c.cli.ContainerExecInspect(context.Background(), response.ID)
	checkErr(err)

	trace("ExitCode: %d", execInspect.ExitCode)

	return stdout, stderr, execInspect.ExitCode
}

// ContainerRunning returns true if the container with the given ID is running.
// It returns false if the container is not running or if there is an issue
// getting the container's status.
func (c Controller) ContainerRunning(id string) (running bool) {
	if id == "" {
		panic("Must pass in non-empty id")
	}

	resp, err := c.cli.ContainerInspect(context.Background(), id)
	checkErr(err)
	running = resp.State.Running
	return
}

// ContainerExists checks if a container with the given ID exists in the system.
// It does this by using the container runtime API to list all containers and
// filtering by the given ID. If a container with the given ID is found, it
// returns true; otherwise, it returns false.
func (c Controller) ContainerExists(id string) (exists bool) {
	f := filters.NewArgs()
	f.Add(
		"id", id,
	)
	resp, err := c.cli.ContainerList(
		context.Background(),
		types.ContainerListOptions{Filters: f, All: true},
	)
	checkErr(err)
	if len(resp) > 0 {
		trace("%v", resp)
		containerStatus := strings.Split(resp[0].Status, " ")
		status := containerStatus[0]
		trace("%v", status)
		exists = true
	}

	return
}

// ContainerRemove removes the container with the specified ID using the
// container runtime API. The function takes the ID of the container to be
// removed as an input argument, and returns an error if one occurs during
// the removal process.
func (c Controller) ContainerRemove(id string) (err error) {
	if id == "" {
		panic("Must pass in non-empty id")
	}

	options := types.ContainerRemoveOptions{
		RemoveVolumes: false,
		RemoveLinks:   false,
		Force:         false,
	}

	err = c.cli.ContainerRemove(context.Background(), id, options)

	return
}<|MERGE_RESOLUTION|>--- conflicted
+++ resolved
@@ -8,7 +8,6 @@
 	"bufio"
 	"bytes"
 	"context"
-	"fmt"
 	"io"
 	"path/filepath"
 	"strconv"
@@ -95,38 +94,20 @@
 // ContainerRun creates a new container using the provided image and env values
 // and binds the internal port to the specified external port number. It then starts
 // the container and returns the ID of the container.
-// Volume mappings are specified as a slice of strings in the format:
-//
-//	volumeMapping := []string{"./DAB-Config:/App/configs"}
 func (c Controller) ContainerRun(
 	image string,
-<<<<<<< HEAD
 	options RunOptions,
-=======
-	env []string,
-	volumeMappings []string,
-	portInternal int,
-	port int,
-	name string,
-	hostname string,
-	architecture string,
-	os string,
-	networkMode string,
-	command []string,
-	unitTestFailure bool,
->>>>>>> 9e745c0e
 ) string {
 	hostConfig := &container.HostConfig{
 		PortBindings: nat.PortMap{
-			nat.Port(strconv.Itoa(portInternal) + "/tcp"): []nat.PortBinding{
+			nat.Port(strconv.Itoa(options.PortInternal) + "/tcp"): []nat.PortBinding{
 				{
 					HostIP:   "0.0.0.0",
 					HostPort: strconv.Itoa(options.Port),
 				},
 			},
 		},
-		NetworkMode: container.NetworkMode(networkMode),
-		Binds:       volumeMappings,
+		NetworkMode: container.NetworkMode(options.Network),
 	}
 
 	platform := specs.Platform{
@@ -137,20 +118,13 @@
 	resp, err := c.cli.ContainerCreate(context.Background(), &container.Config{
 		Tty:      true,
 		Image:    image,
-<<<<<<< HEAD
 		Cmd:      options.Command,
 		Env:      options.Env,
 		Hostname: options.Hostname,
+		ExposedPorts: nat.PortSet{
+			nat.Port(strconv.Itoa(options.PortInternal) + "/tcp"): {},
+		},
 	}, hostConfig, nil, &platform, options.Name)
-=======
-		Cmd:      command,
-		Env:      env,
-		Hostname: hostname,
-		ExposedPorts: nat.PortSet{
-			nat.Port(strconv.Itoa(portInternal) + "/tcp"): {},
-		},
-	}, hostConfig, nil, &platform, name)
->>>>>>> 9e745c0e
 	checkErr(err)
 
 	err = c.cli.ContainerStart(
@@ -338,6 +312,8 @@
 		panic("Must pass in non-empty destFolder")
 	}
 
+	trace("Downloading file %s to %s (will try wget first, and curl if wget fails", src, destFolder)
+
 	cmd := []string{"mkdir", "-p", destFolder}
 	c.RunCmdInContainer(id, cmd, ExecOptions{})
 
@@ -351,24 +327,11 @@
 		src,
 	}
 
-<<<<<<< HEAD
-	c.RunCmdInContainer(id, cmd, ExecOptions{})
-}
-
-type ExecOptions struct {
-	User string
-	Env  []string
-}
-
-func (c Controller) RunCmdInContainer(
-	id string,
-	cmd []string,
-	options ExecOptions,
-) ([]byte, []byte) {
-=======
-	_, _, exitCode := c.runCmdInContainer(id, cmd)
-
-	if exitCode != 0 {
+	_, _, exitCode := c.RunCmdInContainer(id, cmd, ExecOptions{})
+	trace("wget exit code: %d", exitCode)
+
+	if exitCode == 126 {
+		trace("wget was not found in container, trying curl")
 		cmd = []string{
 			"curl",
 			"-o",
@@ -377,13 +340,18 @@
 			src,
 		}
 
-		c.runCmdInContainer(id, cmd)
-	}
-}
-
-func (c Controller) runCmdInContainer(id string, cmd []string) ([]byte, []byte, int) {
->>>>>>> 9e745c0e
-	trace("Running command in container: " + strings.Join(cmd, " "))
+		_, _, exitCode = c.RunCmdInContainer(id, cmd, ExecOptions{})
+		trace("curl exit code: %d", exitCode)
+	}
+}
+
+type ExecOptions struct {
+	User string
+	Env  []string
+}
+
+func (c Controller) RunCmdInContainer(id string, cmd []string, options ExecOptions) ([]byte, []byte, int) {
+	trace("Running command in container: " + strings.Replace(strings.Join(cmd, " "), "%", "%%", -1))
 
 	response, err := c.cli.ContainerExecCreate(
 		context.Background(),
@@ -423,9 +391,8 @@
 	stderr, err := io.ReadAll(&errBuf)
 	checkErr(err)
 
-	trace(fmt.Sprintf("Err: %v", err))
-	trace("Stdout: " + string(stdout))
-	trace("Stderr: " + string(stderr))
+	trace("Stdout: " + strings.Replace(string(stdout), "%", "%%%%", -1))
+	trace("Stderr: " + strings.Replace(string(stderr), "%", "%%%%", -1))
 
 	// Get the exit code
 	execInspect, err := c.cli.ContainerExecInspect(context.Background(), response.ID)
