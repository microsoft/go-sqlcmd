--- conflicted
+++ resolved
@@ -75,19 +75,12 @@
 				}
 			}
 
-<<<<<<< HEAD
-			for _, u := range config.Users {
-				if c.User != nil && u.Name == *c.User {
-					user = &u
-					break
-=======
 			if UserExists(c) {
 				for _, u := range config.Users {
 					if u.Name == *c.User {
 						user = &u
 						break
 					}
->>>>>>> a44d32d4
 				}
 			}
 		}
