--- conflicted
+++ resolved
@@ -91,19 +91,8 @@
 // contextName and username are unique, and it encrypts the password if
 // requested. The updated configuration is saved to file.
 func AddContextWithContainer(
-<<<<<<< HEAD
 	contextName string,
 	options ContextOptions,
-=======
-	imageName string,
-	contextName string,
-	portNumber int,
-	containerId string,
-	username string,
-	password string,
-	passwordEncryption string,
-	network string,
->>>>>>> 9e745c0e
 ) {
 	if options.ContainerId == "" {
 		panic("containerId must be provided")
@@ -151,8 +140,8 @@
 		contextDetails.User = &userName
 	}
 
-	if network != "" {
-		contextDetails.Network = &network
+	if options.Network != "" {
+		contextDetails.Network = &options.Network
 	}
 
 	config.Contexts = append(config.Contexts, Context{
