--- conflicted
+++ resolved
@@ -153,14 +153,11 @@
 				lastError = err
 			}
 		}
-<<<<<<< HEAD
-		if err != nil && err != io.EOF && (s.Connect.ExitOnError && !s.Connect.IgnoreError) {
-=======
+
 		if err == ErrCtrlC {
 			os.Exit(0)
 		}
-		if err != nil && err != io.EOF && s.Connect.ExitOnError {
->>>>>>> ec7b53ac
+		if err != nil && err != io.EOF && (s.Connect.ExitOnError && !s.Connect.IgnoreError) {
 			// If the error were due to a SQL error, the GO command handler
 			// would have set ExitCode already
 			if s.Exitcode == 0 {
