// Copyright (c) Microsoft Corporation.
// Licensed under the MIT license.

package sqlcmd

import (
	"bufio"
	"database/sql"
	"errors"
	"fmt"
	"io"
	"net/url"
	"os"
	"os/signal"
	osuser "os/user"
	"syscall"

	mssql "github.com/denisenkom/go-mssqldb"
	"github.com/gohxs/readline"
)

var (
	// ErrExitRequested tells the hosting application to exit immediately
	ErrExitRequested = errors.New("exit")
	// ErrNeedPassword indicates the user should provide a password to enable the connection
	ErrNeedPassword = errors.New("need password")
	// ErrCtrlC indicates execution was ended by ctrl-c or ctrl-break
	ErrCtrlC = errors.New(WarningPrefix + "The last operation was terminated because the user pressed CTRL+C")
)

// ConnectSettings are the settings for connections that can't be
// inferred from scripting variables
type ConnectSettings struct {
	UseTrustedConnection   bool
	TrustServerCertificate bool
}

// Sqlcmd is the core processor for text lines.
//
// It accumulates non-command lines in a buffer and  and sends command lines to the appropriate command runner.
// When the batch delimiter is encountered it sends the current batch to the active connection and prints
// the results to the output writer
type Sqlcmd struct {
	lineIo           *readline.Instance
	workingDirectory string
	db               *sql.DB
	out              io.WriteCloser
	err              io.WriteCloser
	batch            *Batch
	// Exitcode is returned to the operating system when the process exits
	Exitcode int
	Connect  ConnectSettings
	vars     *Variables
	Format   Formatter
	Query    string
	Cmd      Commands
}

// New creates a new Sqlcmd instance
<<<<<<< HEAD
func New(l rline.IO, workingDirectory string, vars *Variables) *Sqlcmd {
	s := &Sqlcmd{
		lineIo:           l,
		workingDirectory: workingDirectory,
=======
func New(l *readline.Instance, workingDirectory string, vars *Variables) *Sqlcmd {
	return &Sqlcmd{
		lineIo:           l,
		workingDirectory: workingDirectory,
		batch:            NewBatch(l.Readline),
>>>>>>> a61ba099
		vars:             vars,
		Cmd:              newCommands(),
	}
	s.batch = NewBatch(s.scanNext, s.Cmd)
	return s
}

func (s *Sqlcmd) scanNext() ([]rune, error) {
	return s.lineIo.Next()
}

// Run processes all available batches.
// When once is true it stops after the first query runs.
// When processAll is true it executes any remaining batch content when reaching EOF
func (s *Sqlcmd) Run(once bool, processAll bool) error {
	setupCloseHandler(s)
	stderr, iactive := s.GetError(), s.lineIo != nil
	var lastError error
	for {
		var execute bool
		if iactive {
			s.lineIo.SetPrompt(s.Prompt())
		}
		var cmd *Command
		var args []string
		var err error
		if s.Query != "" {
			cmd = s.Cmd["GO"]
			args = make([]string, 0)
		} else {
			cmd, args, err = s.batch.Next()
		}
		switch {
		case err == readline.ErrInterrupt:
			// Ignore any error printing the ctrl-c notice since we are exiting
			_, _ = s.GetOutput().Write([]byte(ErrCtrlC.Error()))
			return nil
		case err != nil:
			if err == io.EOF {
				if s.batch.Length == 0 {
					return lastError
				}
				execute = processAll
				if !execute {
					return nil
				}
			} else {
				return err
			}
		}
		if cmd != nil {
			err = s.RunCommand(cmd, args)
			if err == ErrExitRequested || once {
				break
			}
			if err != nil {
				fmt.Fprintln(stderr, err)
				lastError = err
				continue
			}
		}
		if execute {
			s.Query = s.batch.String()
			once = true
			s.batch.Reset(nil)
		}
	}
	return lastError
}

// Prompt returns the current user prompt message
func (s *Sqlcmd) Prompt() string {
	ch := ">"
	if s.batch.quote != 0 || s.batch.comment {
		ch = "~"
	}
	return fmt.Sprint(s.batch.batchline) + ch + " "
}

// RunCommand performs the given Command
func (s *Sqlcmd) RunCommand(cmd *Command, args []string) error {
	return cmd.action(s, args, s.batch.linecount)
}

// GetOutput returns the io.Writer to use for non-error output
func (s *Sqlcmd) GetOutput() io.Writer {
	if s.out == nil {
		return os.Stdout
	}
	return s.out
}

// SetOutput sets the io.WriteCloser to use for non-error output
func (s *Sqlcmd) SetOutput(o io.WriteCloser) {
	if s.out != nil {
		s.out.Close()
	}
	s.out = o
}

// GetError returns the io.Writer to use for errors
func (s *Sqlcmd) GetError() io.Writer {
	if s.err == nil {
		return os.Stderr
	}
	return s.err
}

// SetError sets the io.WriteCloser to use for errors
func (s *Sqlcmd) SetError(e io.WriteCloser) {
	if s.err != nil {
		s.err.Close()
	}
	s.err = e
}

// ConnectionString returns the go-mssql connection string to use for queries
func (s *Sqlcmd) ConnectionString() (connectionString string, err error) {
	serverName, instance, port, err := s.vars.SQLCmdServer()
	if serverName == "" {
		serverName = "."
	}
	if err != nil {
		return "", err
	}
	query := url.Values{}
	connectionURL := &url.URL{
		Scheme: "sqlserver",
		Path:   instance,
	}
	useTrustedConnection := s.Connect.UseTrustedConnection || (s.vars.SQLCmdUser() == "" && !s.vars.UseAad())
	if !useTrustedConnection {
		connectionURL.User = url.UserPassword(s.vars.SQLCmdUser(), s.vars.Password())
	}
	if port > 0 {
		connectionURL.Host = fmt.Sprintf("%s:%d", serverName, port)
	} else {
		connectionURL.Host = serverName
	}
	if s.vars.SQLCmdDatabase() != "" {
		query.Add("database", s.vars.SQLCmdDatabase())
	}

	if s.Connect.TrustServerCertificate {
		query.Add("trustservercertificate", "true")
	}
	connectionURL.RawQuery = query.Encode()
	return connectionURL.String(), nil
}

// ConnectDb opens a connection to the database with the given modifications to the connection
func (s *Sqlcmd) ConnectDb(server string, user string, password string, nopw bool) error {
	if user != "" && password == "" && !nopw {
		return ErrNeedPassword
	}

	connstr, err := s.ConnectionString()
	if err != nil {
		return err
	}

	connectionURL, err := url.Parse(connstr)
	if err != nil {
		return err
	}

	if server != "" {
		serverName, instance, port, err := splitServer(server)
		if err != nil {
			return err
		}
		connectionURL.Path = instance
		if port > 0 {
			connectionURL.Host = fmt.Sprintf("%s:%d", serverName, port)
		} else {
			connectionURL.Host = serverName
		}
	}

	if password == "" {
		password = s.vars.Password()
	}

	if user != "" {
		connectionURL.User = url.UserPassword(user, password)
	}

	connector, err := mssql.NewConnector(connectionURL.String())
	if err != nil {
		return err
	}
	db := sql.OpenDB(connector)
	err = db.Ping()
	if err != nil {
		return err
	}
	// we got a good connection so we can update the Sqlcmd
	if s.db != nil {
		s.db.Close()
	}
	s.db = db
	if server != "" {
		s.vars.Set(SQLCMDSERVER, server)
	}
	if user != "" {
		s.vars.Set(SQLCMDUSER, user)
		s.Connect.UseTrustedConnection = false
		if password != "" {
			s.vars.Set(SQLCMDPASSWORD, password)
		}
	} else if s.vars.SQLCmdUser() == "" {
		u, e := osuser.Current()
		if e != nil {
			panic("Unable to get user name")
		}
		s.Connect.UseTrustedConnection = true
		s.vars.Set(SQLCMDUSER, u.Username)
	}

	if s.batch != nil {
		s.batch.batchline = 1
	}
	return nil
}

// IncludeFile opens the given file and processes its batches
// When processAll is true text not followed by a go statement is run as a query
func (s *Sqlcmd) IncludeFile(path string, processAll bool) error {
	f, err := os.Open(path)
	if err != nil {
		return err
	}
	defer f.Close()
	b := s.batch.batchline
	scanner := bufio.NewScanner(f)
	curLine := s.lineIo
	l := &rline.Rline{
		N: func() ([]rune, error) {
			if !scanner.Scan() {
				err := scanner.Err()
				if err == nil {
					return nil, io.EOF
				}
				return nil, err
			}
			return []rune(scanner.Text()), nil
		},
		Out: s.lineIo.Stdout(),
		Err: s.lineIo.Stderr(),
		Pw:  s.lineIo.Password,
	}
	s.lineIo = l
	err = s.Run(false, processAll)
	s.lineIo = curLine
	if s.batch.State() == "=" {
		s.batch.batchline = 1
	} else {
		s.batch.batchline = b + 1
	}
	return err
}

func setupCloseHandler(s *Sqlcmd) {
	c := make(chan os.Signal, 1)
	signal.Notify(c, os.Interrupt, syscall.SIGTERM)
	go func() {
		<-c
		_, _ = s.GetOutput().Write([]byte(ErrCtrlC.Error() + SqlcmdEol))
		os.Exit(0)
	}()
}
<|MERGE_RESOLUTION|>--- conflicted
+++ resolved
@@ -1,342 +1,335 @@
-// Copyright (c) Microsoft Corporation.
-// Licensed under the MIT license.
-
-package sqlcmd
-
-import (
-	"bufio"
-	"database/sql"
-	"errors"
-	"fmt"
-	"io"
-	"net/url"
-	"os"
-	"os/signal"
-	osuser "os/user"
-	"syscall"
-
-	mssql "github.com/denisenkom/go-mssqldb"
-	"github.com/gohxs/readline"
-)
-
-var (
-	// ErrExitRequested tells the hosting application to exit immediately
-	ErrExitRequested = errors.New("exit")
-	// ErrNeedPassword indicates the user should provide a password to enable the connection
-	ErrNeedPassword = errors.New("need password")
-	// ErrCtrlC indicates execution was ended by ctrl-c or ctrl-break
-	ErrCtrlC = errors.New(WarningPrefix + "The last operation was terminated because the user pressed CTRL+C")
-)
-
-// ConnectSettings are the settings for connections that can't be
-// inferred from scripting variables
-type ConnectSettings struct {
-	UseTrustedConnection   bool
-	TrustServerCertificate bool
-}
-
-// Sqlcmd is the core processor for text lines.
-//
-// It accumulates non-command lines in a buffer and  and sends command lines to the appropriate command runner.
-// When the batch delimiter is encountered it sends the current batch to the active connection and prints
-// the results to the output writer
-type Sqlcmd struct {
-	lineIo           *readline.Instance
-	workingDirectory string
-	db               *sql.DB
-	out              io.WriteCloser
-	err              io.WriteCloser
-	batch            *Batch
-	// Exitcode is returned to the operating system when the process exits
-	Exitcode int
-	Connect  ConnectSettings
-	vars     *Variables
-	Format   Formatter
-	Query    string
-	Cmd      Commands
-}
-
-// New creates a new Sqlcmd instance
-<<<<<<< HEAD
-func New(l rline.IO, workingDirectory string, vars *Variables) *Sqlcmd {
-	s := &Sqlcmd{
-		lineIo:           l,
-		workingDirectory: workingDirectory,
-=======
-func New(l *readline.Instance, workingDirectory string, vars *Variables) *Sqlcmd {
-	return &Sqlcmd{
-		lineIo:           l,
-		workingDirectory: workingDirectory,
-		batch:            NewBatch(l.Readline),
->>>>>>> a61ba099
-		vars:             vars,
-		Cmd:              newCommands(),
-	}
-	s.batch = NewBatch(s.scanNext, s.Cmd)
-	return s
-}
-
-func (s *Sqlcmd) scanNext() ([]rune, error) {
-	return s.lineIo.Next()
-}
-
-// Run processes all available batches.
-// When once is true it stops after the first query runs.
-// When processAll is true it executes any remaining batch content when reaching EOF
-func (s *Sqlcmd) Run(once bool, processAll bool) error {
-	setupCloseHandler(s)
-	stderr, iactive := s.GetError(), s.lineIo != nil
-	var lastError error
-	for {
-		var execute bool
-		if iactive {
-			s.lineIo.SetPrompt(s.Prompt())
-		}
-		var cmd *Command
-		var args []string
-		var err error
-		if s.Query != "" {
-			cmd = s.Cmd["GO"]
-			args = make([]string, 0)
-		} else {
-			cmd, args, err = s.batch.Next()
-		}
-		switch {
-		case err == readline.ErrInterrupt:
-			// Ignore any error printing the ctrl-c notice since we are exiting
-			_, _ = s.GetOutput().Write([]byte(ErrCtrlC.Error()))
-			return nil
-		case err != nil:
-			if err == io.EOF {
-				if s.batch.Length == 0 {
-					return lastError
-				}
-				execute = processAll
-				if !execute {
-					return nil
-				}
-			} else {
-				return err
-			}
-		}
-		if cmd != nil {
-			err = s.RunCommand(cmd, args)
-			if err == ErrExitRequested || once {
-				break
-			}
-			if err != nil {
-				fmt.Fprintln(stderr, err)
-				lastError = err
-				continue
-			}
-		}
-		if execute {
-			s.Query = s.batch.String()
-			once = true
-			s.batch.Reset(nil)
-		}
-	}
-	return lastError
-}
-
-// Prompt returns the current user prompt message
-func (s *Sqlcmd) Prompt() string {
-	ch := ">"
-	if s.batch.quote != 0 || s.batch.comment {
-		ch = "~"
-	}
-	return fmt.Sprint(s.batch.batchline) + ch + " "
-}
-
-// RunCommand performs the given Command
-func (s *Sqlcmd) RunCommand(cmd *Command, args []string) error {
-	return cmd.action(s, args, s.batch.linecount)
-}
-
-// GetOutput returns the io.Writer to use for non-error output
-func (s *Sqlcmd) GetOutput() io.Writer {
-	if s.out == nil {
-		return os.Stdout
-	}
-	return s.out
-}
-
-// SetOutput sets the io.WriteCloser to use for non-error output
-func (s *Sqlcmd) SetOutput(o io.WriteCloser) {
-	if s.out != nil {
-		s.out.Close()
-	}
-	s.out = o
-}
-
-// GetError returns the io.Writer to use for errors
-func (s *Sqlcmd) GetError() io.Writer {
-	if s.err == nil {
-		return os.Stderr
-	}
-	return s.err
-}
-
-// SetError sets the io.WriteCloser to use for errors
-func (s *Sqlcmd) SetError(e io.WriteCloser) {
-	if s.err != nil {
-		s.err.Close()
-	}
-	s.err = e
-}
-
-// ConnectionString returns the go-mssql connection string to use for queries
-func (s *Sqlcmd) ConnectionString() (connectionString string, err error) {
-	serverName, instance, port, err := s.vars.SQLCmdServer()
-	if serverName == "" {
-		serverName = "."
-	}
-	if err != nil {
-		return "", err
-	}
-	query := url.Values{}
-	connectionURL := &url.URL{
-		Scheme: "sqlserver",
-		Path:   instance,
-	}
-	useTrustedConnection := s.Connect.UseTrustedConnection || (s.vars.SQLCmdUser() == "" && !s.vars.UseAad())
-	if !useTrustedConnection {
-		connectionURL.User = url.UserPassword(s.vars.SQLCmdUser(), s.vars.Password())
-	}
-	if port > 0 {
-		connectionURL.Host = fmt.Sprintf("%s:%d", serverName, port)
-	} else {
-		connectionURL.Host = serverName
-	}
-	if s.vars.SQLCmdDatabase() != "" {
-		query.Add("database", s.vars.SQLCmdDatabase())
-	}
-
-	if s.Connect.TrustServerCertificate {
-		query.Add("trustservercertificate", "true")
-	}
-	connectionURL.RawQuery = query.Encode()
-	return connectionURL.String(), nil
-}
-
-// ConnectDb opens a connection to the database with the given modifications to the connection
-func (s *Sqlcmd) ConnectDb(server string, user string, password string, nopw bool) error {
-	if user != "" && password == "" && !nopw {
-		return ErrNeedPassword
-	}
-
-	connstr, err := s.ConnectionString()
-	if err != nil {
-		return err
-	}
-
-	connectionURL, err := url.Parse(connstr)
-	if err != nil {
-		return err
-	}
-
-	if server != "" {
-		serverName, instance, port, err := splitServer(server)
-		if err != nil {
-			return err
-		}
-		connectionURL.Path = instance
-		if port > 0 {
-			connectionURL.Host = fmt.Sprintf("%s:%d", serverName, port)
-		} else {
-			connectionURL.Host = serverName
-		}
-	}
-
-	if password == "" {
-		password = s.vars.Password()
-	}
-
-	if user != "" {
-		connectionURL.User = url.UserPassword(user, password)
-	}
-
-	connector, err := mssql.NewConnector(connectionURL.String())
-	if err != nil {
-		return err
-	}
-	db := sql.OpenDB(connector)
-	err = db.Ping()
-	if err != nil {
-		return err
-	}
-	// we got a good connection so we can update the Sqlcmd
-	if s.db != nil {
-		s.db.Close()
-	}
-	s.db = db
-	if server != "" {
-		s.vars.Set(SQLCMDSERVER, server)
-	}
-	if user != "" {
-		s.vars.Set(SQLCMDUSER, user)
-		s.Connect.UseTrustedConnection = false
-		if password != "" {
-			s.vars.Set(SQLCMDPASSWORD, password)
-		}
-	} else if s.vars.SQLCmdUser() == "" {
-		u, e := osuser.Current()
-		if e != nil {
-			panic("Unable to get user name")
-		}
-		s.Connect.UseTrustedConnection = true
-		s.vars.Set(SQLCMDUSER, u.Username)
-	}
-
-	if s.batch != nil {
-		s.batch.batchline = 1
-	}
-	return nil
-}
-
-// IncludeFile opens the given file and processes its batches
-// When processAll is true text not followed by a go statement is run as a query
-func (s *Sqlcmd) IncludeFile(path string, processAll bool) error {
-	f, err := os.Open(path)
-	if err != nil {
-		return err
-	}
-	defer f.Close()
-	b := s.batch.batchline
-	scanner := bufio.NewScanner(f)
-	curLine := s.lineIo
-	l := &rline.Rline{
-		N: func() ([]rune, error) {
-			if !scanner.Scan() {
-				err := scanner.Err()
-				if err == nil {
-					return nil, io.EOF
-				}
-				return nil, err
-			}
-			return []rune(scanner.Text()), nil
-		},
-		Out: s.lineIo.Stdout(),
-		Err: s.lineIo.Stderr(),
-		Pw:  s.lineIo.Password,
-	}
-	s.lineIo = l
-	err = s.Run(false, processAll)
-	s.lineIo = curLine
-	if s.batch.State() == "=" {
-		s.batch.batchline = 1
-	} else {
-		s.batch.batchline = b + 1
-	}
-	return err
-}
-
-func setupCloseHandler(s *Sqlcmd) {
-	c := make(chan os.Signal, 1)
-	signal.Notify(c, os.Interrupt, syscall.SIGTERM)
-	go func() {
-		<-c
-		_, _ = s.GetOutput().Write([]byte(ErrCtrlC.Error() + SqlcmdEol))
-		os.Exit(0)
-	}()
-}
+// Copyright (c) Microsoft Corporation.
+// Licensed under the MIT license.
+
+package sqlcmd
+
+import (
+	"bufio"
+	"database/sql"
+	"errors"
+	"fmt"
+	"io"
+	"net/url"
+	"os"
+	"os/signal"
+	osuser "os/user"
+	"syscall"
+
+	mssql "github.com/denisenkom/go-mssqldb"
+	"github.com/gohxs/readline"
+	"github.com/xo/usql/rline"
+)
+
+var (
+	// ErrExitRequested tells the hosting application to exit immediately
+	ErrExitRequested = errors.New("exit")
+	// ErrNeedPassword indicates the user should provide a password to enable the connection
+	ErrNeedPassword = errors.New("need password")
+	// ErrCtrlC indicates execution was ended by ctrl-c or ctrl-break
+	ErrCtrlC = errors.New(WarningPrefix + "The last operation was terminated because the user pressed CTRL+C")
+)
+
+// ConnectSettings are the settings for connections that can't be
+// inferred from scripting variables
+type ConnectSettings struct {
+	UseTrustedConnection   bool
+	TrustServerCertificate bool
+}
+
+// Sqlcmd is the core processor for text lines.
+//
+// It accumulates non-command lines in a buffer and  and sends command lines to the appropriate command runner.
+// When the batch delimiter is encountered it sends the current batch to the active connection and prints
+// the results to the output writer
+type Sqlcmd struct {
+	lineIo           *readline.Instance
+	workingDirectory string
+	db               *sql.DB
+	out              io.WriteCloser
+	err              io.WriteCloser
+	batch            *Batch
+	// Exitcode is returned to the operating system when the process exits
+	Exitcode int
+	Connect  ConnectSettings
+	vars     *Variables
+	Format   Formatter
+	Query    string
+	Cmd      Commands
+}
+
+// New creates a new Sqlcmd instance
+func New(l *readline.Instance, workingDirectory string, vars *Variables) *Sqlcmd {
+	s := &Sqlcmd{
+		lineIo:           l,
+		workingDirectory: workingDirectory,
+		vars:             vars,
+		Cmd:              newCommands(),
+	}
+	s.batch = NewBatch(s.scanNext, s.Cmd)
+	return s
+}
+
+func (s *Sqlcmd) scanNext() (string, error) {
+	return s.lineIo.Readline()
+}
+
+// Run processes all available batches.
+// When once is true it stops after the first query runs.
+// When processAll is true it executes any remaining batch content when reaching EOF
+func (s *Sqlcmd) Run(once bool, processAll bool) error {
+	setupCloseHandler(s)
+	stderr, iactive := s.GetError(), s.lineIo != nil
+	var lastError error
+	for {
+		var execute bool
+		if iactive {
+			s.lineIo.SetPrompt(s.Prompt())
+		}
+		var cmd *Command
+		var args []string
+		var err error
+		if s.Query != "" {
+			cmd = s.Cmd["GO"]
+			args = make([]string, 0)
+		} else {
+			cmd, args, err = s.batch.Next()
+		}
+		switch {
+		case err == readline.ErrInterrupt:
+			// Ignore any error printing the ctrl-c notice since we are exiting
+			_, _ = s.GetOutput().Write([]byte(ErrCtrlC.Error()))
+			return nil
+		case err != nil:
+			if err == io.EOF {
+				if s.batch.Length == 0 {
+					return lastError
+				}
+				execute = processAll
+				if !execute {
+					return nil
+				}
+			} else {
+				return err
+			}
+		}
+		if cmd != nil {
+			err = s.RunCommand(cmd, args)
+			if err == ErrExitRequested || once {
+				break
+			}
+			if err != nil {
+				fmt.Fprintln(stderr, err)
+				lastError = err
+				continue
+			}
+		}
+		if execute {
+			s.Query = s.batch.String()
+			once = true
+			s.batch.Reset(nil)
+		}
+	}
+	return lastError
+}
+
+// Prompt returns the current user prompt message
+func (s *Sqlcmd) Prompt() string {
+	ch := ">"
+	if s.batch.quote != 0 || s.batch.comment {
+		ch = "~"
+	}
+	return fmt.Sprint(s.batch.batchline) + ch + " "
+}
+
+// RunCommand performs the given Command
+func (s *Sqlcmd) RunCommand(cmd *Command, args []string) error {
+	return cmd.action(s, args, s.batch.linecount)
+}
+
+// GetOutput returns the io.Writer to use for non-error output
+func (s *Sqlcmd) GetOutput() io.Writer {
+	if s.out == nil {
+		return os.Stdout
+	}
+	return s.out
+}
+
+// SetOutput sets the io.WriteCloser to use for non-error output
+func (s *Sqlcmd) SetOutput(o io.WriteCloser) {
+	if s.out != nil {
+		s.out.Close()
+	}
+	s.out = o
+}
+
+// GetError returns the io.Writer to use for errors
+func (s *Sqlcmd) GetError() io.Writer {
+	if s.err == nil {
+		return os.Stderr
+	}
+	return s.err
+}
+
+// SetError sets the io.WriteCloser to use for errors
+func (s *Sqlcmd) SetError(e io.WriteCloser) {
+	if s.err != nil {
+		s.err.Close()
+	}
+	s.err = e
+}
+
+// ConnectionString returns the go-mssql connection string to use for queries
+func (s *Sqlcmd) ConnectionString() (connectionString string, err error) {
+	serverName, instance, port, err := s.vars.SQLCmdServer()
+	if serverName == "" {
+		serverName = "."
+	}
+	if err != nil {
+		return "", err
+	}
+	query := url.Values{}
+	connectionURL := &url.URL{
+		Scheme: "sqlserver",
+		Path:   instance,
+	}
+	useTrustedConnection := s.Connect.UseTrustedConnection || (s.vars.SQLCmdUser() == "" && !s.vars.UseAad())
+	if !useTrustedConnection {
+		connectionURL.User = url.UserPassword(s.vars.SQLCmdUser(), s.vars.Password())
+	}
+	if port > 0 {
+		connectionURL.Host = fmt.Sprintf("%s:%d", serverName, port)
+	} else {
+		connectionURL.Host = serverName
+	}
+	if s.vars.SQLCmdDatabase() != "" {
+		query.Add("database", s.vars.SQLCmdDatabase())
+	}
+
+	if s.Connect.TrustServerCertificate {
+		query.Add("trustservercertificate", "true")
+	}
+	connectionURL.RawQuery = query.Encode()
+	return connectionURL.String(), nil
+}
+
+// ConnectDb opens a connection to the database with the given modifications to the connection
+func (s *Sqlcmd) ConnectDb(server string, user string, password string, nopw bool) error {
+	if user != "" && password == "" && !nopw {
+		return ErrNeedPassword
+	}
+
+	connstr, err := s.ConnectionString()
+	if err != nil {
+		return err
+	}
+
+	connectionURL, err := url.Parse(connstr)
+	if err != nil {
+		return err
+	}
+
+	if server != "" {
+		serverName, instance, port, err := splitServer(server)
+		if err != nil {
+			return err
+		}
+		connectionURL.Path = instance
+		if port > 0 {
+			connectionURL.Host = fmt.Sprintf("%s:%d", serverName, port)
+		} else {
+			connectionURL.Host = serverName
+		}
+	}
+
+	if password == "" {
+		password = s.vars.Password()
+	}
+
+	if user != "" {
+		connectionURL.User = url.UserPassword(user, password)
+	}
+
+	connector, err := mssql.NewConnector(connectionURL.String())
+	if err != nil {
+		return err
+	}
+	db := sql.OpenDB(connector)
+	err = db.Ping()
+	if err != nil {
+		return err
+	}
+	// we got a good connection so we can update the Sqlcmd
+	if s.db != nil {
+		s.db.Close()
+	}
+	s.db = db
+	if server != "" {
+		s.vars.Set(SQLCMDSERVER, server)
+	}
+	if user != "" {
+		s.vars.Set(SQLCMDUSER, user)
+		s.Connect.UseTrustedConnection = false
+		if password != "" {
+			s.vars.Set(SQLCMDPASSWORD, password)
+		}
+	} else if s.vars.SQLCmdUser() == "" {
+		u, e := osuser.Current()
+		if e != nil {
+			panic("Unable to get user name")
+		}
+		s.Connect.UseTrustedConnection = true
+		s.vars.Set(SQLCMDUSER, u.Username)
+	}
+
+	if s.batch != nil {
+		s.batch.batchline = 1
+	}
+	return nil
+}
+
+// IncludeFile opens the given file and processes its batches
+// When processAll is true text not followed by a go statement is run as a query
+func (s *Sqlcmd) IncludeFile(path string, processAll bool) error {
+	f, err := os.Open(path)
+	if err != nil {
+		return err
+	}
+	defer f.Close()
+	b := s.batch.batchline
+	scanner := bufio.NewScanner(f)
+	curLine := s.lineIo
+	l := &rline.Rline{
+		N: func() ([]rune, error) {
+			if !scanner.Scan() {
+				err := scanner.Err()
+				if err == nil {
+					return nil, io.EOF
+				}
+				return nil, err
+			}
+			return []rune(scanner.Text()), nil
+		},
+		Out: s.lineIo.Stdout(),
+		Err: s.lineIo.Stderr(),
+		Pw:  s.lineIo.Password,
+	}
+	s.lineIo = l
+	err = s.Run(false, processAll)
+	s.lineIo = curLine
+	if s.batch.State() == "=" {
+		s.batch.batchline = 1
+	} else {
+		s.batch.batchline = b + 1
+	}
+	return err
+}
+
+func setupCloseHandler(s *Sqlcmd) {
+	c := make(chan os.Signal, 1)
+	signal.Notify(c, os.Interrupt, syscall.SIGTERM)
+	go func() {
+		<-c
+		_, _ = s.GetOutput().Write([]byte(ErrCtrlC.Error() + SqlcmdEol))
+		os.Exit(0)
+	}()
+}