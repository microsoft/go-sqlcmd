--- conflicted
+++ resolved
@@ -1,207 +1,190 @@
-// Copyright (c) Microsoft Corporation.
-// Licensed under the MIT license.
-
-package sqlcmd
-
-import (
-	"database/sql"
-	"fmt"
-	"os"
-	"os/user"
-	"testing"
-
-	"github.com/google/uuid"
-	"github.com/stretchr/testify/assert"
-)
-
-func TestConnectionStringFromSqlCmd(t *testing.T) {
-	type connectionStringTest struct {
-		settings         *ConnectSettings
-		setup            func(*Variables)
-		connectionString string
-	}
-
-	pwd := uuid.New().String()
-
-	commands := []connectionStringTest{
-
-		{nil, nil, "sqlserver://."},
-		{
-			&ConnectSettings{TrustServerCertificate: true},
-			func(vars *Variables) {
-				_ = Setvar(SQLCMDDBNAME, "somedatabase")
-			},
-			"sqlserver://.?database=somedatabase&trustservercertificate=true",
-		},
-		{
-			&ConnectSettings{TrustServerCertificate: true},
-			func(vars *Variables) {
-				vars.Set(SQLCMDSERVER, `someserver/instance`)
-				vars.Set(SQLCMDDBNAME, "somedatabase")
-				vars.Set(SQLCMDUSER, "someuser")
-				vars.Set(SQLCMDPASSWORD, pwd)
-			},
-			fmt.Sprintf("sqlserver://someuser:%s@someserver/instance?database=somedatabase&trustservercertificate=true", pwd),
-		},
-		{
-			&ConnectSettings{TrustServerCertificate: true, UseTrustedConnection: true},
-			func(vars *Variables) {
-				vars.Set(SQLCMDSERVER, `tcp:someserver,1045`)
-				vars.Set(SQLCMDUSER, "someuser")
-				vars.Set(SQLCMDPASSWORD, pwd)
-			},
-			"sqlserver://someserver:1045?trustservercertificate=true",
-		},
-		{
-			nil,
-			func(vars *Variables) {
-				vars.Set(SQLCMDSERVER, `tcp:someserver,1045`)
-			},
-			"sqlserver://someserver:1045",
-		},
-	}
-
-	for _, test := range commands {
-		v := InitializeVariables(false)
-		if test.setup != nil {
-			test.setup(v)
-		}
-		s := &Sqlcmd{vars: v}
-		if test.settings != nil {
-			s.Connect = *test.settings
-		}
-		connectionString, err := s.ConnectionString()
-		if assert.NoError(t, err, "Unexpected error from %+v", s) {
-			assert.Equal(t, test.connectionString, connectionString, "Wrong connection string from: %+v", *s)
-		}
-	}
-}
-
-/* The following tests require a working SQL instance and rely on SqlCmd environment variables
-to manage the initial connection string. The default connection when no environment variables are
-set will be to localhost using Windows auth.
-
-*/
-func TestSqlCmdConnectDb(t *testing.T) {
-	v := InitializeVariables(true)
-	s := &Sqlcmd{vars: v}
-	err := s.ConnectDb("", "", "", false)
-	if assert.NoError(t, err, "ConnectDb should succeed") {
-		sqlcmduser := os.Getenv(SQLCMDUSER)
-		if sqlcmduser == "" {
-			u, _ := user.Current()
-			sqlcmduser = u.Username
-		}
-		assert.Equal(t, sqlcmduser, s.vars.SQLCmdUser(), "SQLCMDUSER variable should match connected user")
-	}
-}
-
-func ConnectDb() (*sql.DB, error) {
-	v := InitializeVariables(true)
-	s := &Sqlcmd{vars: v}
-	err := s.ConnectDb("", "", "", false)
-	return s.db, err
-}
-
-func TestSqlCmdQueryAndExit(t *testing.T) {
-<<<<<<< HEAD
-	v := InitializeVariables(true)
-	v.Set(SQLCMDMAXVARTYPEWIDTH, "0")
-	line, err := rline.New(false, "", "")
-	if !assert.NoError(t, err, "rline.New") {
-		return
-	}
-	s := New(line, "", v)
-	s.Format = NewSQLCmdDefaultFormatter(true)
-	s.Query = "select '$(X"
-	file, err := os.CreateTemp("", "sqlcmdout")
-	if !assert.NoError(t, err, "os.CreateTemp") {
-		return
-	}
-	defer file.Close()
-=======
-	s, file := setupSqlcmdWithFileOutput(t)
->>>>>>> 6e0fcad8
-	defer os.Remove(file.Name())
-	s.Query = "select 100"
-	err := s.Run(true, false)
-	if assert.NoError(t, err, "s.Run(once = true)") {
-		s.SetOutput(nil)
-		bytes, err := os.ReadFile(file.Name())
-		if assert.NoError(t, err, "os.ReadFile") {
-			assert.Equal(t, "Sqlcmd: Error: Syntax error at line 1."+SqlcmdEol, string(bytes), "Incorrect output from Run")
-		}
-	}
-}
-
-// Simulate :r command
-func TestIncludeFileNoExecutions(t *testing.T) {
-	s, file := setupSqlcmdWithFileOutput(t)
-	defer os.Remove(file.Name())
-	dataPath := "testdata" + string(os.PathSeparator)
-	err := s.IncludeFile(dataPath+"singlebatchnogo.sql", false)
-	s.SetOutput(nil)
-	if assert.NoError(t, err, "IncludeFile singlebatchnogo.sql false") {
-		assert.Equal(t, "-", s.batch.State(), "s.batch.State() after IncludeFile singlebatchnogo.sql false")
-		assert.Equal(t, "select 100 as num\nselect 'string' as title", s.batch.String(), "s.batch.String() after IncludeFile singlebatchnogo.sql false")
-		bytes, err := os.ReadFile(file.Name())
-		if assert.NoError(t, err, "os.ReadFile") {
-			assert.Equal(t, "", string(bytes), "Incorrect output from Run")
-		}
-		file, err = os.CreateTemp("", "sqlcmdout")
-		assert.NoError(t, err, "os.CreateTemp")
-		s.SetOutput(file)
-		// The second file has a go so it will execute all statements before it
-		err = s.IncludeFile(dataPath+"twobatchnoendinggo.sql", false)
-		if assert.NoError(t, err, "IncludeFile twobatchnoendinggo.sql false") {
-			assert.Equal(t, "-", s.batch.State(), "s.batch.State() after IncludeFile twobatchnoendinggo.sql false")
-			assert.Equal(t, "select 'string' as title", s.batch.String(), "s.batch.String() after IncludeFile twobatchnoendinggo.sql false")
-			bytes, err := os.ReadFile(file.Name())
-			if assert.NoError(t, err, "os.ReadFile") {
-				assert.Equal(t, "100"+SqlcmdEol+SqlcmdEol+"string"+SqlcmdEol+SqlcmdEol+"100"+SqlcmdEol+SqlcmdEol, string(bytes), "Incorrect output from Run")
-			}
-		}
-	}
-}
-
-// Simulate -i command line usage
-func TestIncludeFileProcessAll(t *testing.T) {
-	s, file := setupSqlcmdWithFileOutput(t)
-	defer os.Remove(file.Name())
-	dataPath := "testdata" + string(os.PathSeparator)
-	err := s.IncludeFile(dataPath+"twobatchwithgo.sql", true)
-	s.SetOutput(nil)
-	if assert.NoError(t, err, "IncludeFile twobatchwithgo.sql true") {
-		assert.Equal(t, "=", s.batch.State(), "s.batch.State() after IncludeFile twobatchwithgo.sql true")
-		assert.Equal(t, "", s.batch.String(), "s.batch.String() after IncludeFile twobatchwithgo.sql true")
-		bytes, err := os.ReadFile(file.Name())
-		if assert.NoError(t, err, "os.ReadFile") {
-			assert.Equal(t, "100"+SqlcmdEol+SqlcmdEol+"string"+SqlcmdEol+SqlcmdEol, string(bytes), "Incorrect output from Run")
-		}
-		file, err = os.CreateTemp("", "sqlcmdout")
-		defer os.Remove(file.Name())
-		assert.NoError(t, err, "os.CreateTemp")
-		s.SetOutput(file)
-		err = s.IncludeFile(dataPath+"twobatchnoendinggo.sql", true)
-		if assert.NoError(t, err, "IncludeFile twobatchnoendinggo.sql true") {
-			assert.Equal(t, "=", s.batch.State(), "s.batch.State() after IncludeFile twobatchnoendinggo.sql true")
-			assert.Equal(t, "", s.batch.String(), "s.batch.String() after IncludeFile twobatchnoendinggo.sql true")
-			bytes, err := os.ReadFile(file.Name())
-			if assert.NoError(t, err, "os.ReadFile") {
-				assert.Equal(t, "100"+SqlcmdEol+SqlcmdEol+"string"+SqlcmdEol+SqlcmdEol, string(bytes), "Incorrect output from Run")
-			}
-		}
-	}
-}
-func setupSqlcmdWithFileOutput(t testing.TB) (*Sqlcmd, *os.File) {
-	v := InitializeVariables(true)
-	v.Set(SQLCMDMAXVARTYPEWIDTH, "0")
-	s := New(nil, "", v)
-	s.Format = NewSQLCmdDefaultFormatter(true)
-	file, err := os.CreateTemp("", "sqlcmdout")
-	assert.NoError(t, err, "os.CreateTemp")
-	s.SetOutput(file)
-	err = s.ConnectDb("", "", "", true)
-	assert.NoError(t, err, "s.ConnectDB")
-	return s, file
-}
+// Copyright (c) Microsoft Corporation.
+// Licensed under the MIT license.
+
+package sqlcmd
+
+import (
+	"database/sql"
+	"fmt"
+	"os"
+	"os/user"
+	"testing"
+
+	"github.com/google/uuid"
+	"github.com/stretchr/testify/assert"
+)
+
+func TestConnectionStringFromSqlCmd(t *testing.T) {
+	type connectionStringTest struct {
+		settings         *ConnectSettings
+		setup            func(*Variables)
+		connectionString string
+	}
+
+	pwd := uuid.New().String()
+
+	commands := []connectionStringTest{
+
+		{nil, nil, "sqlserver://."},
+		{
+			&ConnectSettings{TrustServerCertificate: true},
+			func(vars *Variables) {
+				_ = Setvar(SQLCMDDBNAME, "somedatabase")
+			},
+			"sqlserver://.?database=somedatabase&trustservercertificate=true",
+		},
+		{
+			&ConnectSettings{TrustServerCertificate: true},
+			func(vars *Variables) {
+				vars.Set(SQLCMDSERVER, `someserver/instance`)
+				vars.Set(SQLCMDDBNAME, "somedatabase")
+				vars.Set(SQLCMDUSER, "someuser")
+				vars.Set(SQLCMDPASSWORD, pwd)
+			},
+			fmt.Sprintf("sqlserver://someuser:%s@someserver/instance?database=somedatabase&trustservercertificate=true", pwd),
+		},
+		{
+			&ConnectSettings{TrustServerCertificate: true, UseTrustedConnection: true},
+			func(vars *Variables) {
+				vars.Set(SQLCMDSERVER, `tcp:someserver,1045`)
+				vars.Set(SQLCMDUSER, "someuser")
+				vars.Set(SQLCMDPASSWORD, pwd)
+			},
+			"sqlserver://someserver:1045?trustservercertificate=true",
+		},
+		{
+			nil,
+			func(vars *Variables) {
+				vars.Set(SQLCMDSERVER, `tcp:someserver,1045`)
+			},
+			"sqlserver://someserver:1045",
+		},
+	}
+
+	for _, test := range commands {
+		v := InitializeVariables(false)
+		if test.setup != nil {
+			test.setup(v)
+		}
+		s := &Sqlcmd{vars: v}
+		if test.settings != nil {
+			s.Connect = *test.settings
+		}
+		connectionString, err := s.ConnectionString()
+		if assert.NoError(t, err, "Unexpected error from %+v", s) {
+			assert.Equal(t, test.connectionString, connectionString, "Wrong connection string from: %+v", *s)
+		}
+	}
+}
+
+/* The following tests require a working SQL instance and rely on SqlCmd environment variables
+to manage the initial connection string. The default connection when no environment variables are
+set will be to localhost using Windows auth.
+
+*/
+func TestSqlCmdConnectDb(t *testing.T) {
+	v := InitializeVariables(true)
+	s := &Sqlcmd{vars: v}
+	err := s.ConnectDb("", "", "", false)
+	if assert.NoError(t, err, "ConnectDb should succeed") {
+		sqlcmduser := os.Getenv(SQLCMDUSER)
+		if sqlcmduser == "" {
+			u, _ := user.Current()
+			sqlcmduser = u.Username
+		}
+		assert.Equal(t, sqlcmduser, s.vars.SQLCmdUser(), "SQLCMDUSER variable should match connected user")
+	}
+}
+
+func ConnectDb() (*sql.DB, error) {
+	v := InitializeVariables(true)
+	s := &Sqlcmd{vars: v}
+	err := s.ConnectDb("", "", "", false)
+	return s.db, err
+}
+
+func TestSqlCmdQueryAndExit(t *testing.T) {
+	s, file := setupSqlcmdWithFileOutput(t)
+	defer os.Remove(file.Name())
+	s.Query = "select $(X"
+	err := s.Run(true, false)
+	if assert.NoError(t, err, "s.Run(once = true)") {
+		s.SetOutput(nil)
+		bytes, err := os.ReadFile(file.Name())
+		if assert.NoError(t, err, "os.ReadFile") {
+			assert.Equal(t, "Sqlcmd: Error: Syntax error at line 1."+SqlcmdEol, string(bytes), "Incorrect output from Run")
+		}
+	}
+}
+
+// Simulate :r command
+func TestIncludeFileNoExecutions(t *testing.T) {
+	s, file := setupSqlcmdWithFileOutput(t)
+	defer os.Remove(file.Name())
+	dataPath := "testdata" + string(os.PathSeparator)
+	err := s.IncludeFile(dataPath+"singlebatchnogo.sql", false)
+	s.SetOutput(nil)
+	if assert.NoError(t, err, "IncludeFile singlebatchnogo.sql false") {
+		assert.Equal(t, "-", s.batch.State(), "s.batch.State() after IncludeFile singlebatchnogo.sql false")
+		assert.Equal(t, "select 100 as num\nselect 'string' as title", s.batch.String(), "s.batch.String() after IncludeFile singlebatchnogo.sql false")
+		bytes, err := os.ReadFile(file.Name())
+		if assert.NoError(t, err, "os.ReadFile") {
+			assert.Equal(t, "", string(bytes), "Incorrect output from Run")
+		}
+		file, err = os.CreateTemp("", "sqlcmdout")
+		assert.NoError(t, err, "os.CreateTemp")
+		s.SetOutput(file)
+		// The second file has a go so it will execute all statements before it
+		err = s.IncludeFile(dataPath+"twobatchnoendinggo.sql", false)
+		if assert.NoError(t, err, "IncludeFile twobatchnoendinggo.sql false") {
+			assert.Equal(t, "-", s.batch.State(), "s.batch.State() after IncludeFile twobatchnoendinggo.sql false")
+			assert.Equal(t, "select 'string' as title", s.batch.String(), "s.batch.String() after IncludeFile twobatchnoendinggo.sql false")
+			bytes, err := os.ReadFile(file.Name())
+			if assert.NoError(t, err, "os.ReadFile") {
+				assert.Equal(t, "100"+SqlcmdEol+SqlcmdEol+"string"+SqlcmdEol+SqlcmdEol+"100"+SqlcmdEol+SqlcmdEol, string(bytes), "Incorrect output from Run")
+			}
+		}
+	}
+}
+
+// Simulate -i command line usage
+func TestIncludeFileProcessAll(t *testing.T) {
+	s, file := setupSqlcmdWithFileOutput(t)
+	defer os.Remove(file.Name())
+	dataPath := "testdata" + string(os.PathSeparator)
+	err := s.IncludeFile(dataPath+"twobatchwithgo.sql", true)
+	s.SetOutput(nil)
+	if assert.NoError(t, err, "IncludeFile twobatchwithgo.sql true") {
+		assert.Equal(t, "=", s.batch.State(), "s.batch.State() after IncludeFile twobatchwithgo.sql true")
+		assert.Equal(t, "", s.batch.String(), "s.batch.String() after IncludeFile twobatchwithgo.sql true")
+		bytes, err := os.ReadFile(file.Name())
+		if assert.NoError(t, err, "os.ReadFile") {
+			assert.Equal(t, "100"+SqlcmdEol+SqlcmdEol+"string"+SqlcmdEol+SqlcmdEol, string(bytes), "Incorrect output from Run")
+		}
+		file, err = os.CreateTemp("", "sqlcmdout")
+		defer os.Remove(file.Name())
+		assert.NoError(t, err, "os.CreateTemp")
+		s.SetOutput(file)
+		err = s.IncludeFile(dataPath+"twobatchnoendinggo.sql", true)
+		if assert.NoError(t, err, "IncludeFile twobatchnoendinggo.sql true") {
+			assert.Equal(t, "=", s.batch.State(), "s.batch.State() after IncludeFile twobatchnoendinggo.sql true")
+			assert.Equal(t, "", s.batch.String(), "s.batch.String() after IncludeFile twobatchnoendinggo.sql true")
+			bytes, err := os.ReadFile(file.Name())
+			if assert.NoError(t, err, "os.ReadFile") {
+				assert.Equal(t, "100"+SqlcmdEol+SqlcmdEol+"string"+SqlcmdEol+SqlcmdEol, string(bytes), "Incorrect output from Run")
+			}
+		}
+	}
+}
+func setupSqlcmdWithFileOutput(t testing.TB) (*Sqlcmd, *os.File) {
+	v := InitializeVariables(true)
+	v.Set(SQLCMDMAXVARTYPEWIDTH, "0")
+	s := New(nil, "", v)
+	s.Format = NewSQLCmdDefaultFormatter(true)
+	file, err := os.CreateTemp("", "sqlcmdout")
+	assert.NoError(t, err, "os.CreateTemp")
+	s.SetOutput(file)
+	err = s.ConnectDb("", "", "", true)
+	assert.NoError(t, err, "s.ConnectDB")
+	return s, file
+}