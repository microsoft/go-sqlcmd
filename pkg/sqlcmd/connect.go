--- conflicted
+++ resolved
@@ -130,13 +130,11 @@
 	if connect.LogLevel > 0 {
 		query.Add("log", fmt.Sprint(connect.LogLevel))
 	}
-<<<<<<< HEAD
 	if protocol != "" {
 		query.Add("protocol", protocol)
-=======
+	}
 	if connect.ApplicationName != "" {
 		query.Add(`app name`, connect.ApplicationName)
->>>>>>> 578326e8
 	}
 	connectionURL.RawQuery = query.Encode()
 	return connectionURL.String(), nil
