// Copyright (c) Microsoft Corporation.
// Licensed under the MIT license.

package sqlcmd

import (
	"fmt"
	"os"
	"regexp"
	"sort"
	"strconv"
	"strings"

	"github.com/alecthomas/kong"
	"golang.org/x/text/encoding/unicode"
	"golang.org/x/text/transform"
)

// Command defines a sqlcmd action which can be intermixed with the SQL batch
// Commands for sqlcmd are defined at https://docs.microsoft.com/sql/tools/sqlcmd-utility#sqlcmd-commands
type Command struct {
	// regex must include at least one group if it has parameters
	// Will be matched using FindStringSubmatch
	regex *regexp.Regexp
	// The function that implements the command. Third parameter is the line number
	action func(*Sqlcmd, []string, uint) error
	// Name of the command
	name string
}

// Commands is the set of sqlcmd command implementations
type Commands map[string]*Command

func newCommands() Commands {
	// Commands is the set of Command implementations
	return map[string]*Command{
		"EXIT": {
			regex:  regexp.MustCompile(`(?im)^[\t ]*?:?EXIT(?:[ \t]*(\(?.*\)?$)|$)`),
			action: exitCommand,
			name:   "EXIT",
		},
		"QUIT": {
			regex:  regexp.MustCompile(`(?im)^[\t ]*?:?QUIT(?:[ \t]+(.*$)|$)`),
			action: quitCommand,
			name:   "QUIT",
		},
		"GO": {
			regex:  regexp.MustCompile(batchTerminatorRegex("GO")),
			action: goCommand,
			name:   "GO",
		},
		"OUT": {
			regex:  regexp.MustCompile(`(?im)^[ \t]*:OUT(?:[ \t]+(.*$)|$)`),
			action: outCommand,
			name:   "OUT",
		},
		"ERROR": {
			regex:  regexp.MustCompile(`(?im)^[ \t]*:ERROR(?:[ \t]+(.*$)|$)`),
			action: errorCommand,
			name:   "ERROR",
		}, "READFILE": {
			regex:  regexp.MustCompile(`(?im)^[ \t]*:R(?:[ \t]+(.*$)|$)`),
			action: readFileCommand,
			name:   "READFILE",
		},
		"SETVAR": {
			regex:  regexp.MustCompile(`(?im)^[ \t]*:SETVAR(?:[ \t]+(.*$)|$)`),
			action: setVarCommand,
			name:   "SETVAR",
		},
		"LISTVAR": {
			regex:  regexp.MustCompile(`(?im)^[\t ]*?:LISTVAR(?:[ \t]+(.*$)|$)`),
			action: listVarCommand,
			name:   "LISTVAR",
		},
		"RESET": {
			regex:  regexp.MustCompile(`(?im)^[ \t]*:RESET(?:[ \t]+(.*$)|$)`),
			action: resetCommand,
			name:   "RESET",
		},
		"LIST": {
			regex:  regexp.MustCompile(`(?im)^[ \t]*:LIST(?:[ \t]+(.*$)|$)`),
			action: listCommand,
			name:   "LIST",
		},
		"CONNECT": {
			regex:  regexp.MustCompile(`(?im)^[ \t]*:CONNECT(?:[ \t]+(.*$)|$)`),
			action: connectCommand,
			name:   "CONNECT",
		},
		"EXEC": {
			regex:  regexp.MustCompile(`(?im)^[ \t]*?:?!!(?:[ \t]+(.*$)|$)`),
			action: execCommand,
			name:   "EXEC",
		},
	}

}

func (c Commands) matchCommand(line string) (*Command, []string) {
	for _, cmd := range c {
		matchedCommand := cmd.regex.FindStringSubmatch(line)
		if matchedCommand != nil {
			return cmd, matchedCommand[1:]
		}
	}
	return nil, nil
}

func batchTerminatorRegex(terminator string) string {
	return fmt.Sprintf(`(?im)^[\t ]*?%s(?:[ ]+(.*$)|$)`, regexp.QuoteMeta(terminator))
}

// SetBatchTerminator attempts to set the batch terminator to the given value
// Returns an error if the new value is not usable in the regex
func (c Commands) SetBatchTerminator(terminator string) error {
	cmd := c["GO"]
	regex, err := regexp.Compile(batchTerminatorRegex(terminator))
	if err != nil {
		return err
	}
	cmd.regex = regex
	return nil
}

// exitCommand has 3 modes.
// With no (), it just exits without running any query
// With () it runs whatever batch is in the buffer then exits
// With any text between () it runs the text as a query then exits
func exitCommand(s *Sqlcmd, args []string, line uint) error {
	if len(args) == 0 {
		return ErrExitRequested
	}
	params := strings.TrimSpace(args[0])
	if params == "" {
		return ErrExitRequested
	}
	if !strings.HasPrefix(params, "(") || !strings.HasSuffix(params, ")") {
		return InvalidCommandError("EXIT", line)
	}
	// First we run the current batch
	query := s.batch.String()
	if query != "" {
		query = s.getRunnableQuery(query)
		if exitCode, err := s.runQuery(query); err != nil {
			s.Exitcode = exitCode
			return ErrExitRequested
		}
	}
	query = strings.TrimSpace(params[1 : len(params)-1])
	s.batch.Reset([]rune(query))
	_, _, err := s.batch.Next()
	if err != nil {
		return err
	}
	query = s.batch.String()
	if s.batch.String() != "" {
		query = s.getRunnableQuery(query)
		s.Exitcode, _ = s.runQuery(query)
	}
	return ErrExitRequested
}

// quitCommand immediately exits the program without running any more batches
func quitCommand(s *Sqlcmd, args []string, line uint) error {
	if args != nil && strings.TrimSpace(args[0]) != "" {
		return InvalidCommandError("QUIT", line)
	}
	return ErrExitRequested
}

// goCommand runs the current batch the number of times specified
func goCommand(s *Sqlcmd, args []string, line uint) error {
	// default to 1 execution
	n := 1
	var err error
	if len(args) > 0 {
		cnt := strings.TrimSpace(args[0])
		if cnt != "" {
			if cnt, err = resolveArgumentVariables(s, []rune(cnt), true); err != nil {
				return err
			}
			_, err = fmt.Sscanf(cnt, "%d", &n)
		}
	}
	if err != nil || n < 1 {
		return InvalidCommandError("GO", line)
	}
	query := s.batch.String()
	if query == "" {
		return nil
	}
	query = s.getRunnableQuery(query)
	for i := 0; i < n; i++ {
		if retcode, err := s.runQuery(query); err != nil {
			s.Exitcode = retcode
			return err
		}
	}
	s.batch.Reset(nil)
	return nil
}

// outCommand changes the output writer to use a file
func outCommand(s *Sqlcmd, args []string, line uint) error {
	if len(args) == 0 || args[0] == "" {
		return InvalidCommandError("OUT", line)
	}
	switch {
	case strings.EqualFold(args[0], "stdout"):
		s.SetOutput(os.Stdout)
	case strings.EqualFold(args[0], "stderr"):
		s.SetOutput(os.Stderr)
	default:
		o, err := os.OpenFile(args[0], os.O_TRUNC|os.O_CREATE|os.O_WRONLY, 0o644)
		if err != nil {
			return InvalidFileError(err, args[0])
		}
		if s.UnicodeOutputFile {
			// ODBC sqlcmd doesn't write a BOM but we will.
			// Maybe the endian-ness should be configurable.
			win16le := unicode.UTF16(unicode.LittleEndian, unicode.UseBOM)
			encoder := transform.NewWriter(o, win16le.NewEncoder())
			s.SetOutput(encoder)
		} else {
			s.SetOutput(o)
		}
	}
	return nil
}

// errorCommand changes the error writer to use a file
func errorCommand(s *Sqlcmd, args []string, line uint) error {
	if len(args) == 0 || args[0] == "" {
		return InvalidCommandError("OUT", line)
	}
	switch {
	case strings.EqualFold(args[0], "stderr"):
		s.SetError(os.Stderr)
	case strings.EqualFold(args[0], "stdout"):
		s.SetError(os.Stdout)
	default:
		o, err := os.OpenFile(args[0], os.O_TRUNC|os.O_CREATE|os.O_WRONLY, 0o644)
		if err != nil {
			return InvalidFileError(err, args[0])
		}
		s.SetError(o)
	}
	return nil
}

func readFileCommand(s *Sqlcmd, args []string, line uint) error {
	if args == nil || len(args) != 1 {
		return InvalidCommandError(":R", line)
	}
	fileName, _ := resolveArgumentVariables(s, []rune(args[0]), false)
	return s.IncludeFile(fileName, false)
}

// setVarCommand parses a variable setting and applies it to the current Sqlcmd variables
func setVarCommand(s *Sqlcmd, args []string, line uint) error {
	if args == nil || len(args) != 1 || args[0] == "" {
		return InvalidCommandError(":SETVAR", line)
	}

	varname := args[0]
	val := ""
	// The prior incarnation of sqlcmd doesn't require a space between the variable name and its value
	// in some very unexpected cases. This version will require the space.
	sp := strings.IndexRune(args[0], ' ')
	if sp > -1 {
		val = strings.TrimSpace(varname[sp:])
		varname = varname[:sp]
	}
	if err := s.vars.Setvar(varname, val); err != nil {
		switch e := err.(type) {
		case *VariableError:
			return e
		default:
			return InvalidCommandError(":SETVAR", line)
		}
	}
	return nil
}

// listVarCommand prints the set of Sqlcmd scripting variables.
// Builtin values are printed first, followed by user-set values in sorted order.
func listVarCommand(s *Sqlcmd, args []string, line uint) error {
	if args != nil && strings.TrimSpace(args[0]) != "" {
		return InvalidCommandError("LISTVAR", line)
	}

	vars := s.vars.All()
	keys := make([]string, 0, len(vars))
	for k := range vars {
		if !contains(builtinVariables, k) {
			keys = append(keys, k)
		}
	}
	sort.Strings(keys)
	keys = append(builtinVariables, keys...)
	for _, k := range keys {
		fmt.Fprintf(s.GetOutput(), `%s = "%s"%s`, k, vars[k], SqlcmdEol)
	}
	return nil
}

// resetCommand resets the statement cache
func resetCommand(s *Sqlcmd, args []string, line uint) error {
	if s.batch != nil {
		s.batch.Reset(nil)
	}

	return nil
}

// listCommand displays statements currently in  the statement cache
func listCommand(s *Sqlcmd, args []string, line uint) error {
	if s.batch != nil && s.batch.String() != "" {
		fmt.Fprintf(s.GetOutput(), `%s%s`, []byte(s.batch.String()), SqlcmdEol)
	}

	return nil
}

type connectData struct {
	Server               string `arg:""`
	Database             string `short:"D"`
	Username             string `short:"U"`
	Password             string `short:"P"`
	LoginTimeout         string `short:"l"`
	AuthenticationMethod string `short:"G"`
}

func connectCommand(s *Sqlcmd, args []string, line uint) error {

	if len(args) == 0 {
		return InvalidCommandError("CONNECT", line)
	}
	cmdLine := strings.TrimSpace(args[0])
	if cmdLine == "" {
		return InvalidCommandError("CONNECT", line)
	}
	arguments := &connectData{}
	parser, err := kong.New(arguments)
	if err != nil {
		return InvalidCommandError("CONNECT", line)
	}

	// Fields removes extra whitespace.
	// Note :connect doesn't support passwords with spaces
	if _, err = parser.Parse(strings.Fields(cmdLine)); err != nil {
		return InvalidCommandError("CONNECT", line)
	}

<<<<<<< HEAD
	connect := *s.Connect
	connect.UserName = arguments.Username
	connect.Password = arguments.Password
	connect.ServerName = arguments.Server
	if arguments.LoginTimeout > 0 {
		connect.LoginTimeoutSeconds = arguments.LoginTimeout
=======
	connect := s.Connect
	connect.UserName, _ = resolveArgumentVariables(s, []rune(arguments.Username), false)
	connect.Password, _ = resolveArgumentVariables(s, []rune(arguments.Password), false)
	connect.ServerName, _ = resolveArgumentVariables(s, []rune(arguments.Server), false)
	timeout, _ := resolveArgumentVariables(s, []rune(arguments.LoginTimeout), false)
	if timeout != "" {
		if timeoutSeconds, err := strconv.ParseInt(timeout, 10, 32); err == nil {
			if timeoutSeconds < 0 {
				return InvalidCommandError("CONNECT", line)
			}
			connect.LoginTimeoutSeconds = int(timeoutSeconds)
		}
>>>>>>> 8116d58c
	}
	connect.AuthenticationMethod = arguments.AuthenticationMethod
	// If no user name is provided we switch to integrated auth
	_ = s.ConnectDb(&connect, s.lineIo == nil)
	// ConnectDb prints connection errors already, and failure to connect is not fatal even with -b option
	return nil
}

func execCommand(s *Sqlcmd, args []string, line uint) error {
	if len(args) == 0 {
		return InvalidCommandError("EXEC", line)
	}
	cmdLine := strings.TrimSpace(args[0])
	if cmdLine == "" {
		return InvalidCommandError("EXEC", line)
	}
	if cmdLine, err := resolveArgumentVariables(s, []rune(cmdLine), true); err != nil {
		return err
	} else {
		cmd := sysCommand(cmdLine)
		cmd.Stderr = s.GetError()
		cmd.Stdout = s.GetOutput()
		_ = cmd.Run()
	}
	return nil
}

func resolveArgumentVariables(s *Sqlcmd, arg []rune, failOnUnresolved bool) (string, error) {
	var b *strings.Builder
	end := len(arg)
	for i := 0; i < end; {
		c, next := arg[i], grab(arg, i+1, end)
		switch {
		case c == '$' && next == '(':
			vl, ok := readVariableReference(arg, i+2, end)
			if ok {
				varName := string(arg[i+2 : vl])
				val, ok := s.resolveVariable(varName)
				if ok {
					if b == nil {
						b = new(strings.Builder)
						b.Grow(len(arg))
						b.WriteString(string(arg[0:i]))
					}
					b.WriteString(val)
				} else {
					if failOnUnresolved {
						return "", UndefinedVariable(varName)
					}
					_, _ = s.GetError().Write([]byte(UndefinedVariable(varName).Error() + SqlcmdEol))
					if b != nil {
						b.WriteString(string(arg[i : vl+1]))
					}
				}
				i += ((vl - i) + 1)
			} else {
				if b != nil {
					b.WriteString("$(")
				}
				i += 2
			}
		default:
			if b != nil {
				b.WriteRune(c)
			}
			i++
		}
	}
	if b == nil {
		return string(arg), nil
	}
	return b.String(), nil
}
<|MERGE_RESOLUTION|>--- conflicted
+++ resolved
@@ -1,449 +1,440 @@
-// Copyright (c) Microsoft Corporation.
-// Licensed under the MIT license.
-
-package sqlcmd
-
-import (
-	"fmt"
-	"os"
-	"regexp"
-	"sort"
-	"strconv"
-	"strings"
-
-	"github.com/alecthomas/kong"
-	"golang.org/x/text/encoding/unicode"
-	"golang.org/x/text/transform"
-)
-
-// Command defines a sqlcmd action which can be intermixed with the SQL batch
-// Commands for sqlcmd are defined at https://docs.microsoft.com/sql/tools/sqlcmd-utility#sqlcmd-commands
-type Command struct {
-	// regex must include at least one group if it has parameters
-	// Will be matched using FindStringSubmatch
-	regex *regexp.Regexp
-	// The function that implements the command. Third parameter is the line number
-	action func(*Sqlcmd, []string, uint) error
-	// Name of the command
-	name string
-}
-
-// Commands is the set of sqlcmd command implementations
-type Commands map[string]*Command
-
-func newCommands() Commands {
-	// Commands is the set of Command implementations
-	return map[string]*Command{
-		"EXIT": {
-			regex:  regexp.MustCompile(`(?im)^[\t ]*?:?EXIT(?:[ \t]*(\(?.*\)?$)|$)`),
-			action: exitCommand,
-			name:   "EXIT",
-		},
-		"QUIT": {
-			regex:  regexp.MustCompile(`(?im)^[\t ]*?:?QUIT(?:[ \t]+(.*$)|$)`),
-			action: quitCommand,
-			name:   "QUIT",
-		},
-		"GO": {
-			regex:  regexp.MustCompile(batchTerminatorRegex("GO")),
-			action: goCommand,
-			name:   "GO",
-		},
-		"OUT": {
-			regex:  regexp.MustCompile(`(?im)^[ \t]*:OUT(?:[ \t]+(.*$)|$)`),
-			action: outCommand,
-			name:   "OUT",
-		},
-		"ERROR": {
-			regex:  regexp.MustCompile(`(?im)^[ \t]*:ERROR(?:[ \t]+(.*$)|$)`),
-			action: errorCommand,
-			name:   "ERROR",
-		}, "READFILE": {
-			regex:  regexp.MustCompile(`(?im)^[ \t]*:R(?:[ \t]+(.*$)|$)`),
-			action: readFileCommand,
-			name:   "READFILE",
-		},
-		"SETVAR": {
-			regex:  regexp.MustCompile(`(?im)^[ \t]*:SETVAR(?:[ \t]+(.*$)|$)`),
-			action: setVarCommand,
-			name:   "SETVAR",
-		},
-		"LISTVAR": {
-			regex:  regexp.MustCompile(`(?im)^[\t ]*?:LISTVAR(?:[ \t]+(.*$)|$)`),
-			action: listVarCommand,
-			name:   "LISTVAR",
-		},
-		"RESET": {
-			regex:  regexp.MustCompile(`(?im)^[ \t]*:RESET(?:[ \t]+(.*$)|$)`),
-			action: resetCommand,
-			name:   "RESET",
-		},
-		"LIST": {
-			regex:  regexp.MustCompile(`(?im)^[ \t]*:LIST(?:[ \t]+(.*$)|$)`),
-			action: listCommand,
-			name:   "LIST",
-		},
-		"CONNECT": {
-			regex:  regexp.MustCompile(`(?im)^[ \t]*:CONNECT(?:[ \t]+(.*$)|$)`),
-			action: connectCommand,
-			name:   "CONNECT",
-		},
-		"EXEC": {
-			regex:  regexp.MustCompile(`(?im)^[ \t]*?:?!!(?:[ \t]+(.*$)|$)`),
-			action: execCommand,
-			name:   "EXEC",
-		},
-	}
-
-}
-
-func (c Commands) matchCommand(line string) (*Command, []string) {
-	for _, cmd := range c {
-		matchedCommand := cmd.regex.FindStringSubmatch(line)
-		if matchedCommand != nil {
-			return cmd, matchedCommand[1:]
-		}
-	}
-	return nil, nil
-}
-
-func batchTerminatorRegex(terminator string) string {
-	return fmt.Sprintf(`(?im)^[\t ]*?%s(?:[ ]+(.*$)|$)`, regexp.QuoteMeta(terminator))
-}
-
-// SetBatchTerminator attempts to set the batch terminator to the given value
-// Returns an error if the new value is not usable in the regex
-func (c Commands) SetBatchTerminator(terminator string) error {
-	cmd := c["GO"]
-	regex, err := regexp.Compile(batchTerminatorRegex(terminator))
-	if err != nil {
-		return err
-	}
-	cmd.regex = regex
-	return nil
-}
-
-// exitCommand has 3 modes.
-// With no (), it just exits without running any query
-// With () it runs whatever batch is in the buffer then exits
-// With any text between () it runs the text as a query then exits
-func exitCommand(s *Sqlcmd, args []string, line uint) error {
-	if len(args) == 0 {
-		return ErrExitRequested
-	}
-	params := strings.TrimSpace(args[0])
-	if params == "" {
-		return ErrExitRequested
-	}
-	if !strings.HasPrefix(params, "(") || !strings.HasSuffix(params, ")") {
-		return InvalidCommandError("EXIT", line)
-	}
-	// First we run the current batch
-	query := s.batch.String()
-	if query != "" {
-		query = s.getRunnableQuery(query)
-		if exitCode, err := s.runQuery(query); err != nil {
-			s.Exitcode = exitCode
-			return ErrExitRequested
-		}
-	}
-	query = strings.TrimSpace(params[1 : len(params)-1])
-	s.batch.Reset([]rune(query))
-	_, _, err := s.batch.Next()
-	if err != nil {
-		return err
-	}
-	query = s.batch.String()
-	if s.batch.String() != "" {
-		query = s.getRunnableQuery(query)
-		s.Exitcode, _ = s.runQuery(query)
-	}
-	return ErrExitRequested
-}
-
-// quitCommand immediately exits the program without running any more batches
-func quitCommand(s *Sqlcmd, args []string, line uint) error {
-	if args != nil && strings.TrimSpace(args[0]) != "" {
-		return InvalidCommandError("QUIT", line)
-	}
-	return ErrExitRequested
-}
-
-// goCommand runs the current batch the number of times specified
-func goCommand(s *Sqlcmd, args []string, line uint) error {
-	// default to 1 execution
-	n := 1
-	var err error
-	if len(args) > 0 {
-		cnt := strings.TrimSpace(args[0])
-		if cnt != "" {
-			if cnt, err = resolveArgumentVariables(s, []rune(cnt), true); err != nil {
-				return err
-			}
-			_, err = fmt.Sscanf(cnt, "%d", &n)
-		}
-	}
-	if err != nil || n < 1 {
-		return InvalidCommandError("GO", line)
-	}
-	query := s.batch.String()
-	if query == "" {
-		return nil
-	}
-	query = s.getRunnableQuery(query)
-	for i := 0; i < n; i++ {
-		if retcode, err := s.runQuery(query); err != nil {
-			s.Exitcode = retcode
-			return err
-		}
-	}
-	s.batch.Reset(nil)
-	return nil
-}
-
-// outCommand changes the output writer to use a file
-func outCommand(s *Sqlcmd, args []string, line uint) error {
-	if len(args) == 0 || args[0] == "" {
-		return InvalidCommandError("OUT", line)
-	}
-	switch {
-	case strings.EqualFold(args[0], "stdout"):
-		s.SetOutput(os.Stdout)
-	case strings.EqualFold(args[0], "stderr"):
-		s.SetOutput(os.Stderr)
-	default:
-		o, err := os.OpenFile(args[0], os.O_TRUNC|os.O_CREATE|os.O_WRONLY, 0o644)
-		if err != nil {
-			return InvalidFileError(err, args[0])
-		}
-		if s.UnicodeOutputFile {
-			// ODBC sqlcmd doesn't write a BOM but we will.
-			// Maybe the endian-ness should be configurable.
-			win16le := unicode.UTF16(unicode.LittleEndian, unicode.UseBOM)
-			encoder := transform.NewWriter(o, win16le.NewEncoder())
-			s.SetOutput(encoder)
-		} else {
-			s.SetOutput(o)
-		}
-	}
-	return nil
-}
-
-// errorCommand changes the error writer to use a file
-func errorCommand(s *Sqlcmd, args []string, line uint) error {
-	if len(args) == 0 || args[0] == "" {
-		return InvalidCommandError("OUT", line)
-	}
-	switch {
-	case strings.EqualFold(args[0], "stderr"):
-		s.SetError(os.Stderr)
-	case strings.EqualFold(args[0], "stdout"):
-		s.SetError(os.Stdout)
-	default:
-		o, err := os.OpenFile(args[0], os.O_TRUNC|os.O_CREATE|os.O_WRONLY, 0o644)
-		if err != nil {
-			return InvalidFileError(err, args[0])
-		}
-		s.SetError(o)
-	}
-	return nil
-}
-
-func readFileCommand(s *Sqlcmd, args []string, line uint) error {
-	if args == nil || len(args) != 1 {
-		return InvalidCommandError(":R", line)
-	}
-	fileName, _ := resolveArgumentVariables(s, []rune(args[0]), false)
-	return s.IncludeFile(fileName, false)
-}
-
-// setVarCommand parses a variable setting and applies it to the current Sqlcmd variables
-func setVarCommand(s *Sqlcmd, args []string, line uint) error {
-	if args == nil || len(args) != 1 || args[0] == "" {
-		return InvalidCommandError(":SETVAR", line)
-	}
-
-	varname := args[0]
-	val := ""
-	// The prior incarnation of sqlcmd doesn't require a space between the variable name and its value
-	// in some very unexpected cases. This version will require the space.
-	sp := strings.IndexRune(args[0], ' ')
-	if sp > -1 {
-		val = strings.TrimSpace(varname[sp:])
-		varname = varname[:sp]
-	}
-	if err := s.vars.Setvar(varname, val); err != nil {
-		switch e := err.(type) {
-		case *VariableError:
-			return e
-		default:
-			return InvalidCommandError(":SETVAR", line)
-		}
-	}
-	return nil
-}
-
-// listVarCommand prints the set of Sqlcmd scripting variables.
-// Builtin values are printed first, followed by user-set values in sorted order.
-func listVarCommand(s *Sqlcmd, args []string, line uint) error {
-	if args != nil && strings.TrimSpace(args[0]) != "" {
-		return InvalidCommandError("LISTVAR", line)
-	}
-
-	vars := s.vars.All()
-	keys := make([]string, 0, len(vars))
-	for k := range vars {
-		if !contains(builtinVariables, k) {
-			keys = append(keys, k)
-		}
-	}
-	sort.Strings(keys)
-	keys = append(builtinVariables, keys...)
-	for _, k := range keys {
-		fmt.Fprintf(s.GetOutput(), `%s = "%s"%s`, k, vars[k], SqlcmdEol)
-	}
-	return nil
-}
-
-// resetCommand resets the statement cache
-func resetCommand(s *Sqlcmd, args []string, line uint) error {
-	if s.batch != nil {
-		s.batch.Reset(nil)
-	}
-
-	return nil
-}
-
-// listCommand displays statements currently in  the statement cache
-func listCommand(s *Sqlcmd, args []string, line uint) error {
-	if s.batch != nil && s.batch.String() != "" {
-		fmt.Fprintf(s.GetOutput(), `%s%s`, []byte(s.batch.String()), SqlcmdEol)
-	}
-
-	return nil
-}
-
-type connectData struct {
-	Server               string `arg:""`
-	Database             string `short:"D"`
-	Username             string `short:"U"`
-	Password             string `short:"P"`
-	LoginTimeout         string `short:"l"`
-	AuthenticationMethod string `short:"G"`
-}
-
-func connectCommand(s *Sqlcmd, args []string, line uint) error {
-
-	if len(args) == 0 {
-		return InvalidCommandError("CONNECT", line)
-	}
-	cmdLine := strings.TrimSpace(args[0])
-	if cmdLine == "" {
-		return InvalidCommandError("CONNECT", line)
-	}
-	arguments := &connectData{}
-	parser, err := kong.New(arguments)
-	if err != nil {
-		return InvalidCommandError("CONNECT", line)
-	}
-
-	// Fields removes extra whitespace.
-	// Note :connect doesn't support passwords with spaces
-	if _, err = parser.Parse(strings.Fields(cmdLine)); err != nil {
-		return InvalidCommandError("CONNECT", line)
-	}
-
-<<<<<<< HEAD
-	connect := *s.Connect
-	connect.UserName = arguments.Username
-	connect.Password = arguments.Password
-	connect.ServerName = arguments.Server
-	if arguments.LoginTimeout > 0 {
-		connect.LoginTimeoutSeconds = arguments.LoginTimeout
-=======
-	connect := s.Connect
-	connect.UserName, _ = resolveArgumentVariables(s, []rune(arguments.Username), false)
-	connect.Password, _ = resolveArgumentVariables(s, []rune(arguments.Password), false)
-	connect.ServerName, _ = resolveArgumentVariables(s, []rune(arguments.Server), false)
-	timeout, _ := resolveArgumentVariables(s, []rune(arguments.LoginTimeout), false)
-	if timeout != "" {
-		if timeoutSeconds, err := strconv.ParseInt(timeout, 10, 32); err == nil {
-			if timeoutSeconds < 0 {
-				return InvalidCommandError("CONNECT", line)
-			}
-			connect.LoginTimeoutSeconds = int(timeoutSeconds)
-		}
->>>>>>> 8116d58c
-	}
-	connect.AuthenticationMethod = arguments.AuthenticationMethod
-	// If no user name is provided we switch to integrated auth
-	_ = s.ConnectDb(&connect, s.lineIo == nil)
-	// ConnectDb prints connection errors already, and failure to connect is not fatal even with -b option
-	return nil
-}
-
-func execCommand(s *Sqlcmd, args []string, line uint) error {
-	if len(args) == 0 {
-		return InvalidCommandError("EXEC", line)
-	}
-	cmdLine := strings.TrimSpace(args[0])
-	if cmdLine == "" {
-		return InvalidCommandError("EXEC", line)
-	}
-	if cmdLine, err := resolveArgumentVariables(s, []rune(cmdLine), true); err != nil {
-		return err
-	} else {
-		cmd := sysCommand(cmdLine)
-		cmd.Stderr = s.GetError()
-		cmd.Stdout = s.GetOutput()
-		_ = cmd.Run()
-	}
-	return nil
-}
-
-func resolveArgumentVariables(s *Sqlcmd, arg []rune, failOnUnresolved bool) (string, error) {
-	var b *strings.Builder
-	end := len(arg)
-	for i := 0; i < end; {
-		c, next := arg[i], grab(arg, i+1, end)
-		switch {
-		case c == '$' && next == '(':
-			vl, ok := readVariableReference(arg, i+2, end)
-			if ok {
-				varName := string(arg[i+2 : vl])
-				val, ok := s.resolveVariable(varName)
-				if ok {
-					if b == nil {
-						b = new(strings.Builder)
-						b.Grow(len(arg))
-						b.WriteString(string(arg[0:i]))
-					}
-					b.WriteString(val)
-				} else {
-					if failOnUnresolved {
-						return "", UndefinedVariable(varName)
-					}
-					_, _ = s.GetError().Write([]byte(UndefinedVariable(varName).Error() + SqlcmdEol))
-					if b != nil {
-						b.WriteString(string(arg[i : vl+1]))
-					}
-				}
-				i += ((vl - i) + 1)
-			} else {
-				if b != nil {
-					b.WriteString("$(")
-				}
-				i += 2
-			}
-		default:
-			if b != nil {
-				b.WriteRune(c)
-			}
-			i++
-		}
-	}
-	if b == nil {
-		return string(arg), nil
-	}
-	return b.String(), nil
-}
+// Copyright (c) Microsoft Corporation.
+// Licensed under the MIT license.
+
+package sqlcmd
+
+import (
+	"fmt"
+	"os"
+	"regexp"
+	"sort"
+	"strconv"
+	"strings"
+
+	"github.com/alecthomas/kong"
+	"golang.org/x/text/encoding/unicode"
+	"golang.org/x/text/transform"
+)
+
+// Command defines a sqlcmd action which can be intermixed with the SQL batch
+// Commands for sqlcmd are defined at https://docs.microsoft.com/sql/tools/sqlcmd-utility#sqlcmd-commands
+type Command struct {
+	// regex must include at least one group if it has parameters
+	// Will be matched using FindStringSubmatch
+	regex *regexp.Regexp
+	// The function that implements the command. Third parameter is the line number
+	action func(*Sqlcmd, []string, uint) error
+	// Name of the command
+	name string
+}
+
+// Commands is the set of sqlcmd command implementations
+type Commands map[string]*Command
+
+func newCommands() Commands {
+	// Commands is the set of Command implementations
+	return map[string]*Command{
+		"EXIT": {
+			regex:  regexp.MustCompile(`(?im)^[\t ]*?:?EXIT(?:[ \t]*(\(?.*\)?$)|$)`),
+			action: exitCommand,
+			name:   "EXIT",
+		},
+		"QUIT": {
+			regex:  regexp.MustCompile(`(?im)^[\t ]*?:?QUIT(?:[ \t]+(.*$)|$)`),
+			action: quitCommand,
+			name:   "QUIT",
+		},
+		"GO": {
+			regex:  regexp.MustCompile(batchTerminatorRegex("GO")),
+			action: goCommand,
+			name:   "GO",
+		},
+		"OUT": {
+			regex:  regexp.MustCompile(`(?im)^[ \t]*:OUT(?:[ \t]+(.*$)|$)`),
+			action: outCommand,
+			name:   "OUT",
+		},
+		"ERROR": {
+			regex:  regexp.MustCompile(`(?im)^[ \t]*:ERROR(?:[ \t]+(.*$)|$)`),
+			action: errorCommand,
+			name:   "ERROR",
+		}, "READFILE": {
+			regex:  regexp.MustCompile(`(?im)^[ \t]*:R(?:[ \t]+(.*$)|$)`),
+			action: readFileCommand,
+			name:   "READFILE",
+		},
+		"SETVAR": {
+			regex:  regexp.MustCompile(`(?im)^[ \t]*:SETVAR(?:[ \t]+(.*$)|$)`),
+			action: setVarCommand,
+			name:   "SETVAR",
+		},
+		"LISTVAR": {
+			regex:  regexp.MustCompile(`(?im)^[\t ]*?:LISTVAR(?:[ \t]+(.*$)|$)`),
+			action: listVarCommand,
+			name:   "LISTVAR",
+		},
+		"RESET": {
+			regex:  regexp.MustCompile(`(?im)^[ \t]*:RESET(?:[ \t]+(.*$)|$)`),
+			action: resetCommand,
+			name:   "RESET",
+		},
+		"LIST": {
+			regex:  regexp.MustCompile(`(?im)^[ \t]*:LIST(?:[ \t]+(.*$)|$)`),
+			action: listCommand,
+			name:   "LIST",
+		},
+		"CONNECT": {
+			regex:  regexp.MustCompile(`(?im)^[ \t]*:CONNECT(?:[ \t]+(.*$)|$)`),
+			action: connectCommand,
+			name:   "CONNECT",
+		},
+		"EXEC": {
+			regex:  regexp.MustCompile(`(?im)^[ \t]*?:?!!(?:[ \t]+(.*$)|$)`),
+			action: execCommand,
+			name:   "EXEC",
+		},
+	}
+
+}
+
+func (c Commands) matchCommand(line string) (*Command, []string) {
+	for _, cmd := range c {
+		matchedCommand := cmd.regex.FindStringSubmatch(line)
+		if matchedCommand != nil {
+			return cmd, matchedCommand[1:]
+		}
+	}
+	return nil, nil
+}
+
+func batchTerminatorRegex(terminator string) string {
+	return fmt.Sprintf(`(?im)^[\t ]*?%s(?:[ ]+(.*$)|$)`, regexp.QuoteMeta(terminator))
+}
+
+// SetBatchTerminator attempts to set the batch terminator to the given value
+// Returns an error if the new value is not usable in the regex
+func (c Commands) SetBatchTerminator(terminator string) error {
+	cmd := c["GO"]
+	regex, err := regexp.Compile(batchTerminatorRegex(terminator))
+	if err != nil {
+		return err
+	}
+	cmd.regex = regex
+	return nil
+}
+
+// exitCommand has 3 modes.
+// With no (), it just exits without running any query
+// With () it runs whatever batch is in the buffer then exits
+// With any text between () it runs the text as a query then exits
+func exitCommand(s *Sqlcmd, args []string, line uint) error {
+	if len(args) == 0 {
+		return ErrExitRequested
+	}
+	params := strings.TrimSpace(args[0])
+	if params == "" {
+		return ErrExitRequested
+	}
+	if !strings.HasPrefix(params, "(") || !strings.HasSuffix(params, ")") {
+		return InvalidCommandError("EXIT", line)
+	}
+	// First we run the current batch
+	query := s.batch.String()
+	if query != "" {
+		query = s.getRunnableQuery(query)
+		if exitCode, err := s.runQuery(query); err != nil {
+			s.Exitcode = exitCode
+			return ErrExitRequested
+		}
+	}
+	query = strings.TrimSpace(params[1 : len(params)-1])
+	s.batch.Reset([]rune(query))
+	_, _, err := s.batch.Next()
+	if err != nil {
+		return err
+	}
+	query = s.batch.String()
+	if s.batch.String() != "" {
+		query = s.getRunnableQuery(query)
+		s.Exitcode, _ = s.runQuery(query)
+	}
+	return ErrExitRequested
+}
+
+// quitCommand immediately exits the program without running any more batches
+func quitCommand(s *Sqlcmd, args []string, line uint) error {
+	if args != nil && strings.TrimSpace(args[0]) != "" {
+		return InvalidCommandError("QUIT", line)
+	}
+	return ErrExitRequested
+}
+
+// goCommand runs the current batch the number of times specified
+func goCommand(s *Sqlcmd, args []string, line uint) error {
+	// default to 1 execution
+	n := 1
+	var err error
+	if len(args) > 0 {
+		cnt := strings.TrimSpace(args[0])
+		if cnt != "" {
+			if cnt, err = resolveArgumentVariables(s, []rune(cnt), true); err != nil {
+				return err
+			}
+			_, err = fmt.Sscanf(cnt, "%d", &n)
+		}
+	}
+	if err != nil || n < 1 {
+		return InvalidCommandError("GO", line)
+	}
+	query := s.batch.String()
+	if query == "" {
+		return nil
+	}
+	query = s.getRunnableQuery(query)
+	for i := 0; i < n; i++ {
+		if retcode, err := s.runQuery(query); err != nil {
+			s.Exitcode = retcode
+			return err
+		}
+	}
+	s.batch.Reset(nil)
+	return nil
+}
+
+// outCommand changes the output writer to use a file
+func outCommand(s *Sqlcmd, args []string, line uint) error {
+	if len(args) == 0 || args[0] == "" {
+		return InvalidCommandError("OUT", line)
+	}
+	switch {
+	case strings.EqualFold(args[0], "stdout"):
+		s.SetOutput(os.Stdout)
+	case strings.EqualFold(args[0], "stderr"):
+		s.SetOutput(os.Stderr)
+	default:
+		o, err := os.OpenFile(args[0], os.O_TRUNC|os.O_CREATE|os.O_WRONLY, 0o644)
+		if err != nil {
+			return InvalidFileError(err, args[0])
+		}
+		if s.UnicodeOutputFile {
+			// ODBC sqlcmd doesn't write a BOM but we will.
+			// Maybe the endian-ness should be configurable.
+			win16le := unicode.UTF16(unicode.LittleEndian, unicode.UseBOM)
+			encoder := transform.NewWriter(o, win16le.NewEncoder())
+			s.SetOutput(encoder)
+		} else {
+			s.SetOutput(o)
+		}
+	}
+	return nil
+}
+
+// errorCommand changes the error writer to use a file
+func errorCommand(s *Sqlcmd, args []string, line uint) error {
+	if len(args) == 0 || args[0] == "" {
+		return InvalidCommandError("OUT", line)
+	}
+	switch {
+	case strings.EqualFold(args[0], "stderr"):
+		s.SetError(os.Stderr)
+	case strings.EqualFold(args[0], "stdout"):
+		s.SetError(os.Stdout)
+	default:
+		o, err := os.OpenFile(args[0], os.O_TRUNC|os.O_CREATE|os.O_WRONLY, 0o644)
+		if err != nil {
+			return InvalidFileError(err, args[0])
+		}
+		s.SetError(o)
+	}
+	return nil
+}
+
+func readFileCommand(s *Sqlcmd, args []string, line uint) error {
+	if args == nil || len(args) != 1 {
+		return InvalidCommandError(":R", line)
+	}
+	fileName, _ := resolveArgumentVariables(s, []rune(args[0]), false)
+	return s.IncludeFile(fileName, false)
+}
+
+// setVarCommand parses a variable setting and applies it to the current Sqlcmd variables
+func setVarCommand(s *Sqlcmd, args []string, line uint) error {
+	if args == nil || len(args) != 1 || args[0] == "" {
+		return InvalidCommandError(":SETVAR", line)
+	}
+
+	varname := args[0]
+	val := ""
+	// The prior incarnation of sqlcmd doesn't require a space between the variable name and its value
+	// in some very unexpected cases. This version will require the space.
+	sp := strings.IndexRune(args[0], ' ')
+	if sp > -1 {
+		val = strings.TrimSpace(varname[sp:])
+		varname = varname[:sp]
+	}
+	if err := s.vars.Setvar(varname, val); err != nil {
+		switch e := err.(type) {
+		case *VariableError:
+			return e
+		default:
+			return InvalidCommandError(":SETVAR", line)
+		}
+	}
+	return nil
+}
+
+// listVarCommand prints the set of Sqlcmd scripting variables.
+// Builtin values are printed first, followed by user-set values in sorted order.
+func listVarCommand(s *Sqlcmd, args []string, line uint) error {
+	if args != nil && strings.TrimSpace(args[0]) != "" {
+		return InvalidCommandError("LISTVAR", line)
+	}
+
+	vars := s.vars.All()
+	keys := make([]string, 0, len(vars))
+	for k := range vars {
+		if !contains(builtinVariables, k) {
+			keys = append(keys, k)
+		}
+	}
+	sort.Strings(keys)
+	keys = append(builtinVariables, keys...)
+	for _, k := range keys {
+		fmt.Fprintf(s.GetOutput(), `%s = "%s"%s`, k, vars[k], SqlcmdEol)
+	}
+	return nil
+}
+
+// resetCommand resets the statement cache
+func resetCommand(s *Sqlcmd, args []string, line uint) error {
+	if s.batch != nil {
+		s.batch.Reset(nil)
+	}
+
+	return nil
+}
+
+// listCommand displays statements currently in  the statement cache
+func listCommand(s *Sqlcmd, args []string, line uint) error {
+	if s.batch != nil && s.batch.String() != "" {
+		fmt.Fprintf(s.GetOutput(), `%s%s`, []byte(s.batch.String()), SqlcmdEol)
+	}
+
+	return nil
+}
+
+type connectData struct {
+	Server               string `arg:""`
+	Database             string `short:"D"`
+	Username             string `short:"U"`
+	Password             string `short:"P"`
+	LoginTimeout         string `short:"l"`
+	AuthenticationMethod string `short:"G"`
+}
+
+func connectCommand(s *Sqlcmd, args []string, line uint) error {
+
+	if len(args) == 0 {
+		return InvalidCommandError("CONNECT", line)
+	}
+	cmdLine := strings.TrimSpace(args[0])
+	if cmdLine == "" {
+		return InvalidCommandError("CONNECT", line)
+	}
+	arguments := &connectData{}
+	parser, err := kong.New(arguments)
+	if err != nil {
+		return InvalidCommandError("CONNECT", line)
+	}
+
+	// Fields removes extra whitespace.
+	// Note :connect doesn't support passwords with spaces
+	if _, err = parser.Parse(strings.Fields(cmdLine)); err != nil {
+		return InvalidCommandError("CONNECT", line)
+	}
+
+	connect := *s.Connect
+	connect.UserName, _ = resolveArgumentVariables(s, []rune(arguments.Username), false)
+	connect.Password, _ = resolveArgumentVariables(s, []rune(arguments.Password), false)
+	connect.ServerName, _ = resolveArgumentVariables(s, []rune(arguments.Server), false)
+	timeout, _ := resolveArgumentVariables(s, []rune(arguments.LoginTimeout), false)
+	if timeout != "" {
+		if timeoutSeconds, err := strconv.ParseInt(timeout, 10, 32); err == nil {
+			if timeoutSeconds < 0 {
+				return InvalidCommandError("CONNECT", line)
+			}
+			connect.LoginTimeoutSeconds = int(timeoutSeconds)
+		}
+	}
+	connect.AuthenticationMethod = arguments.AuthenticationMethod
+	// If no user name is provided we switch to integrated auth
+	_ = s.ConnectDb(&connect, s.lineIo == nil)
+	// ConnectDb prints connection errors already, and failure to connect is not fatal even with -b option
+	return nil
+}
+
+func execCommand(s *Sqlcmd, args []string, line uint) error {
+	if len(args) == 0 {
+		return InvalidCommandError("EXEC", line)
+	}
+	cmdLine := strings.TrimSpace(args[0])
+	if cmdLine == "" {
+		return InvalidCommandError("EXEC", line)
+	}
+	if cmdLine, err := resolveArgumentVariables(s, []rune(cmdLine), true); err != nil {
+		return err
+	} else {
+		cmd := sysCommand(cmdLine)
+		cmd.Stderr = s.GetError()
+		cmd.Stdout = s.GetOutput()
+		_ = cmd.Run()
+	}
+	return nil
+}
+
+func resolveArgumentVariables(s *Sqlcmd, arg []rune, failOnUnresolved bool) (string, error) {
+	var b *strings.Builder
+	end := len(arg)
+	for i := 0; i < end; {
+		c, next := arg[i], grab(arg, i+1, end)
+		switch {
+		case c == '$' && next == '(':
+			vl, ok := readVariableReference(arg, i+2, end)
+			if ok {
+				varName := string(arg[i+2 : vl])
+				val, ok := s.resolveVariable(varName)
+				if ok {
+					if b == nil {
+						b = new(strings.Builder)
+						b.Grow(len(arg))
+						b.WriteString(string(arg[0:i]))
+					}
+					b.WriteString(val)
+				} else {
+					if failOnUnresolved {
+						return "", UndefinedVariable(varName)
+					}
+					_, _ = s.GetError().Write([]byte(UndefinedVariable(varName).Error() + SqlcmdEol))
+					if b != nil {
+						b.WriteString(string(arg[i : vl+1]))
+					}
+				}
+				i += ((vl - i) + 1)
+			} else {
+				if b != nil {
+					b.WriteString("$(")
+				}
+				i += 2
+			}
+		default:
+			if b != nil {
+				b.WriteRune(c)
+			}
+			i++
+		}
+	}
+	if b == nil {
+		return string(arg), nil
+	}
+	return b.String(), nil
+}